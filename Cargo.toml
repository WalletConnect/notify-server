--- conflicted
+++ resolved
@@ -107,12 +107,9 @@
 deadpool-redis = "0.12.0"
 rand_chacha = "0.3.1"
 sqlx = { version = "0.7.1", features = ["runtime-tokio-native-tls", "postgres", "chrono", "uuid"] }
-<<<<<<< HEAD
 wiremock = "0.5.19"
-=======
 itertools = "0.11.0"
 sha3 = "0.10.8"
->>>>>>> 1ec6be24
 
 [dev-dependencies]
 k256 = "0.13.1"
