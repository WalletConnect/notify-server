[package]
name = "notify-server"
version = "0.2.2"
edition = "2021"
authors = ["Chris Smith <chris@walletconnect.com>"]
build = "build.rs"

[dependencies]
wc = { git = "https://github.com/WalletConnect/utils-rs.git", tag = "v0.5.1", features = ["full"] }
cerberus = { git = "https://github.com/WalletConnect/cerberus.git", tag = "v0.9.1" }

tokio = { version = "1", features = ["full"] }
axum = { version = "0.6", features = ["json", "headers"] }
tower = "0.4"
tower-http = { version = "0.3", features = ["trace", "cors"] }
hyper = "0.14"

# Database
mongodb = "2.3.1"

# Seralisation
serde_json = "1.0.91"
serde = { version = "1.0", features = ["derive"] }
serde_bson = "0.0.1"

# Env Vars
dotenv = "0.15"
envy = "0.4"

# Metrics & Traces
prometheus-core = { package = "prometheus", version = "0.13" }


# Logging
tracing = "0.1"
tracing-subscriber = { version = "0.3", features = [
    "env-filter",
    "parking_lot",
] }
tracing-appender = "0.2"
tracing-opentelemetry = "0.19"
atty = "0.2"


# Analytics
parquet = { git = "https://github.com/WalletConnect/arrow-rs.git", rev = "99a1cc3", default-features = false, features = [
    "flate2",
] }
parquet_derive = { git = "https://github.com/WalletConnect/arrow-rs.git", rev = "99a1cc3" }

aws-config = "0.56"
aws-sdk-s3 = "0.31"

# Encoding
base64 = "0.21.0"
hex = "0.4.3"
bs58 = "0.4.0"

# Misc
build-info = "0.0"
thiserror = "1.0"
async-trait = "0.1"
tokio-stream = "0.1.11"
regex = "1.7.1"
tungstenite = { version = "0.18.0", features = ["native-tls"] }
url = "2.3.1"
sha256 = "1.1.1"
chacha20poly1305 = "0.10.1"
ed25519-dalek = { version = "2.0.0", features = ["rand_core"] }
rand = "0.7.0"
rand_core = "0.5.0"
ring = "0.16.20"
jsonwebtoken = "8.2.0"
data-encoding = "2.3.3"
chrono = { version = "0.4.23", features = ["serde"] }
derive_more = "0.99.17"
futures = "0.3.26"
async-tungstenite = { version = "0.20.0", features = [
    "tokio",
    "tokio-native-tls",
] }
dashmap = "5.4.0"

relay_rpc = { git = "https://github.com/WalletConnect/WalletConnectRust.git", rev = "54ce4be", features = ["cacao"] }
relay_client = { git = "https://github.com/WalletConnect/WalletConnectRust.git", rev = "54ce4be" }
x25519-dalek = { version = "2.0.0", features = ["static_secrets"] }
hkdf = "0.12.3"
sha2 = "0.10.6"
uuid = { version = "1.3.1", features = ["serde", "v4"] }

reqwest = { version = "0.11", features = ["json"] }
anyhow = "1.0.71"
pnet_datalink = "0.33.0"
ipnet = "2.8.0"
once_cell = "1.18.0"
lazy_static = "1.4.0"
rmp-serde = "1.1.1"
deadpool-redis = "0.12.0"
rand_chacha = "0.3.1"
sqlx = { version = "0.7.1", features = ["runtime-tokio-native-tls", "postgres", "chrono", "uuid"] }
<<<<<<< HEAD
itertools = "0.11.0"
=======
sha3 = "0.10.8"
>>>>>>> cc5c00d9

[dev-dependencies]
k256 = "0.13.1"
test-context = "0.1"

[build-dependencies]
build-info-build = "0.0"

# [patch.'https://github.com/WalletConnect/WalletConnectRust.git']
# relay_rpc = { path = "../WalletConnectRust/relay_rpc" }
# relay_client = { path = "../WalletConnectRust/relay_client" }<|MERGE_RESOLUTION|>--- conflicted
+++ resolved
@@ -98,11 +98,8 @@
 deadpool-redis = "0.12.0"
 rand_chacha = "0.3.1"
 sqlx = { version = "0.7.1", features = ["runtime-tokio-native-tls", "postgres", "chrono", "uuid"] }
-<<<<<<< HEAD
 itertools = "0.11.0"
-=======
 sha3 = "0.10.8"
->>>>>>> cc5c00d9
 
 [dev-dependencies]
 k256 = "0.13.1"
