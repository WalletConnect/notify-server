terraform {
  required_version = "~> 1.0"

  required_providers {
<<<<<<< HEAD
=======
    aws = {
      source  = "hashicorp/aws"
      version = "~> 5.7"
    }
    random = {
      source  = "hashicorp/random"
      version = "3.5.1"
    }
>>>>>>> 6bc68c5a
  }
}<|MERGE_RESOLUTION|>--- conflicted
+++ resolved
@@ -2,8 +2,6 @@
   required_version = "~> 1.0"
 
   required_providers {
-<<<<<<< HEAD
-=======
     aws = {
       source  = "hashicorp/aws"
       version = "~> 5.7"
@@ -12,6 +10,5 @@
       source  = "hashicorp/random"
       version = "3.5.1"
     }
->>>>>>> 6bc68c5a
   }
 }