--- conflicted
+++ resolved
@@ -1,311 +1,3 @@
-<<<<<<< HEAD
-locals {
-  service_name = "${var.app_name}-service"
-
-  file_descriptor_soft_limit = pow(2, 18)
-  file_descriptor_hard_limit = local.file_descriptor_soft_limit * 2
-
-  prometheus_port = "8081"
-
-}
-
-# Log Group for our App
-resource "aws_cloudwatch_log_group" "cluster_logs" {
-  name              = "${var.app_name}_logs"
-  retention_in_days = 14
-}
-
-# ECS Cluster
-resource "aws_ecs_cluster" "app_cluster" {
-  name = var.app_name
-
-  configuration {
-    execute_command_configuration {
-      logging = "OVERRIDE"
-
-      log_configuration {
-        cloud_watch_encryption_enabled = false
-        cloud_watch_log_group_name     = aws_cloudwatch_log_group.cluster_logs.name
-      }
-    }
-  }
-}
-
-## Task Definition
-resource "aws_ecs_task_definition" "app_task_definition" {
-  family = var.app_name
-  cpu    = var.cpu
-  memory = var.memory
-  requires_compatibilities = [
-    "FARGATE"
-  ]
-  network_mode       = "awsvpc" # Required because of fargate
-  execution_role_arn = aws_iam_role.ecs_task_execution_role.arn
-  task_role_arn      = aws_iam_role.ecs_task_execution_role.arn
-  container_definitions = jsonencode([
-    {
-      name  = var.app_name,
-      image = var.image,
-      cpu   = var.cpu - 128, # Remove sidecar memory/cpu so rest is assigned to primary container
-      ulimits = [{
-        name : "nofile",
-        softLimit : local.file_descriptor_soft_limit,
-        hardLimit : local.file_descriptor_hard_limit
-      }],
-      memory    = var.memory - 128,
-      essential = true,
-      portMappings = [
-        {
-          containerPort = 8080,
-          hostPort      = 8080
-        },
-        {
-          containerPort = 8081,
-          hostPort      = 8081
-        }
-      ],
-      environment = [
-        { name = "PORT", value = "8080" },
-        { name = "LOG_LEVEL", value = "info,hyper::proto::h1=trace" },
-        { name = "DATABASE_URL", value = var.mongo_address },
-        { name = "POSTGRES_URL", value = var.postgres_url },
-        { name = "KEYPAIR_SEED", value = var.keypair_seed },
-        { name = "PROJECT_ID", value = var.project_id },
-        { name = "RELAY_URL", value = var.relay_url },
-        { name = "NOTIFY_URL", value = var.notify_url },
-
-        { name = "REGISTRY_URL", value = var.registry_url },
-        { name = "REGISTRY_AUTH_TOKEN", value = var.registry_auth_token },
-
-        { name = "REDIS_POOL_SIZE", value = var.redis_pool_size },
-
-        { name = "OTEL_EXPORTER_OTLP_ENDPOINT", value = "http://localhost:4317" },
-        { name = "TELEMETRY_PROMETHEUS_PORT", value = local.prometheus_port },
-
-        { name = "GEOIP_DB_BUCKET", value = var.analytics_geoip_db_bucket_name },
-        { name = "GEOIP_DB_KEY", value = var.geoip_db_key },
-
-        { name = "BLOCKED_COUNTRIES", value = "KP,IR,CU,SY" },
-
-        { name = "ANALYTICS_EXPORT_BUCKET", value = var.data_lake_bucket_name },
-
-        { name = "TELEMETRY_ENABLED", value = "true" },
-        { name = "TELEMETRY_PROMETHEUS_PORT", value = "8081" },
-        { name = "OTEL_TRACES_SAMPLER_ARG", value = tostring(var.telemetry_sample_ratio) },
-        { name = "ANALYTICS_ENABLED", value = "true" },
-      ],
-      dependsOn = [
-        { containerName = "aws-otel-collector", condition = "START" }
-      ],
-      logConfiguration = {
-        logDriver = "awslogs",
-        options = {
-          awslogs-group         = aws_cloudwatch_log_group.cluster_logs.name,
-          awslogs-region        = var.region,
-          awslogs-stream-prefix = "ecs"
-        }
-      }
-    },
-    {
-      name   = "aws-otel-collector",
-      image  = "public.ecr.aws/aws-observability/aws-otel-collector:latest",
-      cpu    = 128,
-      memory = 128,
-      environment = [
-        { "name" : "AWS_PROMETHEUS_SCRAPING_ENDPOINT", "value" : "0.0.0.0:8081" },
-        { name = "AWS_PROMETHEUS_ENDPOINT", value = "${var.prometheus_endpoint}api/v1/remote_write" },
-        { name = "AWS_REGION", value = "eu-central-1" }
-      ],
-      essential = true,
-      command = [
-        "--config=/etc/ecs/ecs-amp-xray-prometheus.yaml"
-      ],
-      logConfiguration = {
-        logDriver = "awslogs",
-        options = {
-          awslogs-create-group  = "True",
-          awslogs-group         = "/ecs/${var.app_name}-ecs-aws-otel-sidecar-collector",
-          awslogs-region        = var.region,
-          awslogs-stream-prefix = "ecs"
-        }
-      }
-    }
-  ])
-
-  runtime_platform {
-    operating_system_family = "LINUX"
-  }
-}
-
-## Service
-resource "aws_ecs_service" "app_service" {
-  name            = local.service_name
-  cluster         = aws_ecs_cluster.app_cluster.id
-  task_definition = aws_ecs_task_definition.app_task_definition.arn
-  launch_type     = "FARGATE"
-  desired_count   = 1
-  propagate_tags  = "TASK_DEFINITION"
-
-  # Wait for the service deployment to succeed
-  wait_for_steady_state = true
-
-  # Allow external changes without Terraform plan difference
-  lifecycle {
-    ignore_changes = [desired_count]
-  }
-
-  network_configuration {
-    subnets          = var.private_subnets
-    assign_public_ip = true                                # We do public ingress through the LB
-    security_groups  = [aws_security_group.app_ingress.id] # Setting the security group
-  }
-
-  load_balancer {
-    target_group_arn = aws_lb_target_group.target_group.arn # Referencing our target group
-    container_name   = var.app_name
-    container_port   = 8080 # Specifying the container port
-  }
-}
-
-# Load Balancers & Networking
-resource "aws_lb" "application_load_balancer" {
-  name               = "${var.app_name}-load-balancer"
-  load_balancer_type = "application"
-  subnets            = var.public_subnets
-
-  security_groups = [aws_security_group.lb_ingress.id]
-}
-
-
-
-resource "aws_lb_target_group" "target_group" {
-  name        = "${var.app_name}-target-group"
-  port        = 8080
-  protocol    = "HTTP"
-  target_type = "ip"
-  vpc_id      = var.vpc_id # Referencing the default VPC
-  slow_start  = 30         # Give a 30 second delay to allow the service to startup
-
-  health_check {
-    protocol            = "HTTP"
-    path                = "/health" # Notify Server's health path
-    port                = 8080
-    interval            = 15
-    timeout             = 10
-    healthy_threshold   = 3
-    unhealthy_threshold = 3
-  }
-
-  lifecycle {
-    create_before_destroy = true
-  }
-}
-
-resource "aws_lb_listener" "listener" {
-  load_balancer_arn = aws_lb.application_load_balancer.arn # Referencing our load balancer
-  port              = "443"
-  protocol          = "HTTPS"
-  certificate_arn   = var.acm_certificate_arn
-
-  default_action {
-    type             = "forward"
-    target_group_arn = aws_lb_target_group.target_group.arn # Referencing our target group
-  }
-}
-
-resource "aws_lb_listener" "listener-http" {
-  load_balancer_arn = aws_lb.application_load_balancer.arn
-  port              = "80"
-  protocol          = "HTTP"
-
-  default_action {
-    type = "redirect"
-
-    redirect {
-      port        = "443"
-      protocol    = "HTTPS"
-      status_code = "HTTP_301"
-    }
-  }
-}
-
-# DNS Records
-resource "aws_route53_record" "dns_load_balancer" {
-  zone_id = var.route53_zone_id
-  name    = var.fqdn
-  type    = "A"
-
-  alias {
-    name                   = aws_lb.application_load_balancer.dns_name
-    zone_id                = aws_lb.application_load_balancer.zone_id
-    evaluate_target_health = true
-  }
-}
-
-
-# Security Groups
-resource "aws_security_group" "app_ingress" {
-  name        = "${var.app_name}-ingress-to-app"
-  description = "Allow app port ingress"
-  vpc_id      = var.vpc_id
-
-  ingress {
-    from_port       = 0
-    to_port         = 0
-    protocol        = "-1"
-    security_groups = [aws_security_group.lb_ingress.id]
-  }
-
-  ingress {
-    from_port   = 0
-    to_port     = 0
-    protocol    = "-1"
-    cidr_blocks = [var.vpc_cidr]
-  }
-
-  egress {
-    from_port   = 0             # Allowing any incoming port
-    to_port     = 0             # Allowing any outgoing port
-    protocol    = "-1"          # Allowing any outgoing protocol
-    cidr_blocks = ["0.0.0.0/0"] # Allowing traffic out to all IP addresses
-  }
-
-  lifecycle {
-    create_before_destroy = true
-  }
-}
-
-resource "aws_security_group" "lb_ingress" {
-  name        = "${var.app_name}-lb-ingress"
-  description = "Allow app port ingress from vpc"
-  vpc_id      = var.vpc_id
-
-  ingress {
-    from_port   = 443
-    to_port     = 443
-    protocol    = "tcp"
-    cidr_blocks = ["0.0.0.0/0"] # Allowing traffic in from all sources
-  }
-
-  ingress {
-    from_port   = 80
-    to_port     = 80
-    protocol    = "tcp"
-    cidr_blocks = ["0.0.0.0/0"] # Allowing traffic in from all sources
-  }
-
-  egress {
-    from_port   = 0              # Allowing any incoming port
-    to_port     = 0              # Allowing any outgoing port
-    protocol    = "-1"           # Allowing any outgoing protocol
-    cidr_blocks = [var.vpc_cidr] # Allowing traffic out to all VPC IP addresses
-  }
-
-  lifecycle {
-    create_before_destroy = true
-  }
-=======
 resource "random_pet" "this" {
   length = 2
->>>>>>> 6bc68c5a
 }