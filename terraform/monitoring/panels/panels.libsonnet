--- conflicted
+++ resolved
@@ -31,22 +31,6 @@
     volume_bytes_used:     (import 'rds/volume_bytes_used.libsonnet'     ).new,
     database_connections:  (import 'rds/database_connections.libsonnet'  ).new,
   },
-<<<<<<< HEAD
-  db: {
-    available_memory(ds, vars):         docdb.available_memory.panel(ds.cloudwatch, vars.namespace, vars.environment, vars.notifications, vars.docdb_cluster_id, mem_threshold = docdb_mem_threshold),
-    buffer_cache_hit_ratio(ds, vars):   docdb.buffer_cache_hit_ratio.panel(ds.cloudwatch, vars.docdb_cluster_id),
-    connections(ds, vars):              docdb.connections.panel(ds.cloudwatch, vars.docdb_cluster_id),
-    cpu(ds, vars):                      docdb.cpu.panel(ds.cloudwatch, vars.namespace, vars.environment, vars.notifications, vars.docdb_cluster_id),
-    low_mem_op_throttled(ds, vars):     docdb.low_mem_op_throttled.panel(ds.cloudwatch, vars.namespace, vars.environment, vars.notifications, vars.docdb_cluster_id),
-    net_throughput(ds, vars):           docdb.net_throughput.panel(ds.cloudwatch, vars.docdb_cluster_id),
-    volume(ds, vars):                   docdb.volume.panel(ds.cloudwatch, vars.docdb_cluster_id),
-    write_latency(ds, vars):            docdb.write_latency.panel(ds.cloudwatch, vars.docdb_cluster_id),
-=======
-  ecs: {
-    cpu(ds, vars):            ecs.cpu.panel(ds.cloudwatch, vars.namespace, vars.environment, vars.notifications, vars.ecs_service_name, vars.ecs_cluster_name),
-    memory(ds, vars):         ecs.memory.panel(ds.cloudwatch, vars.namespace, vars.environment, vars.notifications, vars.ecs_service_name, vars.ecs_cluster_name),
->>>>>>> 365207cb
-  },
   lb: {
     active_connections:       (import 'lb/active_connections.libsonnet'         ).new,
     error_4xx:                (import 'lb/error_4xx.libsonnet'                  ).new,
