--- conflicted
+++ resolved
@@ -2,13 +2,10 @@
   required_version = "~> 1.0"
 
   required_providers {
-<<<<<<< HEAD
-=======
     aws = {
       source  = "hashicorp/aws"
       version = "~> 5.7"
     }
->>>>>>> 6bc68c5a
     random = {
       source  = "hashicorp/random"
       version = "~> 3.5"
