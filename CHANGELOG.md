--- conflicted
+++ resolved
@@ -2,8 +2,6 @@
 All notable changes to this project will be documented in this file. See [conventional commits](https://www.conventionalcommits.org/) for commit guidelines.
 
 - - -
-<<<<<<< HEAD
-=======
 ## 0.1.0 - 2023-10-17
 #### Bug Fixes
 - **(cd)** disable alert on math expression (#96) - (0283006) - Chris Smith
@@ -337,7 +335,6 @@
 - Fully moved from mock data to user provided data - (a3a1837) - Rakowskiii
 
 - - -
->>>>>>> 6face866
 
 ## v0.14.2 - 2023-10-17
 #### Bug Fixes
