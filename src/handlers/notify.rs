use {
    super::subscribe_topic::ProjectData,
    crate::{
        analytics::message_info::MessageInfo,
        auth::add_ttl,
        error,
        extractors::AuthedProjectId,
        jsonrpc::{JsonRpcParams, JsonRpcPayload, NotifyPayload},
        spec::{NOTIFY_MESSAGE_TAG, NOTIFY_MESSAGE_TTL},
        state::AppState,
        types::{ClientData, Envelope, EnvelopeType0, Notification},
        websocket_service::decode_key,
    },
    axum::{
        extract::{ConnectInfo, State},
        http::StatusCode,
        response::IntoResponse,
        Json,
    },
    base64::Engine,
    chrono::Utc,
    ed25519_dalek::Signer,
    error::Result,
    futures::FutureExt,
    mongodb::bson::doc,
    relay_rpc::{
        domain::{ClientId, DecodedClientId, Topic},
        jwt::{JwtHeader, JWT_HEADER_ALG, JWT_HEADER_TYP},
        rpc::{msg_id::MsgId, Publish},
    },
    serde::{Deserialize, Serialize},
    std::{collections::HashSet, net::SocketAddr, sync::Arc, time::Duration},
    tokio::time::error::Elapsed,
    tokio_stream::StreamExt,
    tracing::{info, warn},
    wc::metrics::otel::{Context, KeyValue},
};

#[derive(Debug, Serialize, Deserialize, Clone)]
pub struct NotifyBody {
    pub notification: Notification,
    pub accounts: Vec<String>,
}

#[derive(Serialize, Deserialize, PartialEq, Eq, Hash, Debug)]
pub struct SendFailure {
    pub account: String,
    pub reason: String,
}

#[derive(Clone)]
struct PublishJob {
    account: String,
    topic: Topic,
    message: String,
}

// Change String to Account
// Change String to Error
#[derive(Serialize, Deserialize, Debug)]
pub struct Response {
    pub sent: HashSet<String>,
    pub failed: HashSet<SendFailure>,
    pub not_found: HashSet<String>,
}

pub async fn handler(
    State(state): State<Arc<AppState>>,
    ConnectInfo(addr): ConnectInfo<SocketAddr>,
    AuthedProjectId(project_id, _): AuthedProjectId,
    Json(notify_args): Json<NotifyBody>,
) -> Result<axum::response::Response> {
    // Request id for logs
    let request_id = uuid::Uuid::new_v4();
    let timer = std::time::Instant::now();

    let mut response = Response {
        sent: HashSet::new(),
        failed: HashSet::new(),
        not_found: HashSet::new(),
    };

    let NotifyBody {
        notification,
        accounts,
    } = notify_args;

    // We assume all accounts were not found untill found
    accounts.iter().for_each(|account| {
        response.not_found.insert(account.clone());
    });

    // Get the accounts
    let cursor = state
        .database
        .collection::<ClientData>(&project_id)
        .find(doc! { "_id": {"$in": &accounts}}, None)
        .await?;

    let project_data: ProjectData = state
        .database
        .collection::<ProjectData>("project_data")
        .find_one(doc! { "_id": project_id.clone()}, None)
        .await?
        .ok_or(error::Error::NoProjectDataForTopic(project_id.clone()))?;

    // Generate publish jobs - this will also remove accounts from not_found
    // Prepares the encrypted message and gets the topic for each account
    let jobs = generate_publish_jobs(notification, cursor, &mut response, &project_data).await?;

    // Attempts to send to all found accounts, waiting for relay ack for
    // NOTIFY_TIMEOUT seconds
    process_publish_jobs(
        jobs,
        state.http_relay_client.clone(),
        &mut response,
        request_id,
        &addr,
        &state,
        &project_id,
    )
    .await?;

    info!("[{request_id}] Response: {response:?} for notify from project: {project_id}");

    if let Some(metrics) = &state.metrics {
        send_metrics(metrics, &response, timer);
    }

    Ok((StatusCode::OK, Json(response)).into_response())
}

const NOTIFY_TIMEOUT: u64 = 45;

#[derive(Debug)]
enum JobError {
    Error(relay_client::error::Error),
    Elapsed(Elapsed),
}

async fn process_publish_jobs(
    jobs: Vec<PublishJob>,
    client: Arc<relay_client::http::Client>,
    response: &mut Response,
    request_id: uuid::Uuid,
    addr: &SocketAddr,
    state: &Arc<AppState>,
    project_id: &str,
) -> Result<()> {
    let geo_ip =
        state
            .analytics
            .geoip
            .lookup_geo_data(addr.ip())
            .map_or((None, None, None), |geo| {
                (
                    geo.country,
                    geo.continent,
                    geo.region.map(|r| Arc::from(r.join(", "))),
                )
            });

    let timer = std::time::Instant::now();
    let futures = jobs.into_iter().map(|job| {
        let remaining_time = timer.elapsed();
        let timeout_duration = Duration::from_secs(NOTIFY_TIMEOUT) - remaining_time;

        let publish = Publish {
            topic: job.topic.clone(),
            message: job.message.clone().into(),
            ttl_secs: NOTIFY_MESSAGE_TTL.as_secs() as u32,
            tag: NOTIFY_MESSAGE_TAG,
            prompt: true,
        };

<<<<<<< HEAD
        let msg_id = publish.msg_id();
        info!(
            "[{request_id}] Sending notification for {account} on topic: {topic} with {msg_id}",
            topic = job.topic,
            account = job.account,
            msg_id = msg_id
        );

        async fn do_publish(
            client: Arc<relay_client::http::Client>,
            account: String,
            publish: Publish,
        ) -> std::result::Result<(), relay_client::error::Error> {
            let go = || {
                client.publish(
                    // Careful: only read from `Publish` object to ensure proper msg_id above
                    publish.topic.clone(),
                    publish.message.clone(),
                    publish.tag,
                    Duration::from_secs(publish.ttl_secs as u64),
                    publish.prompt,
                )
            };

            let mut tries = 0;
            while let Err(e) = go().await {
                warn!(
                    "Error publishing notification for account {} on topic {}, retrying in 1s: \
                     {e:?}",
                    account, publish.topic
                );
                tries += 1;
                if tries >= 10 {
                    return Err(e);
                }
                tokio::time::sleep(Duration::from_secs(1)).await;
            }
            Ok(())
        }

        let task = do_publish(client.clone(), job.account.clone(), publish);
        let result = tokio::time::timeout(timeout_duration, task);
        result
            .map({
                let job = job.clone();
                move |result| match result {
                    Ok(Ok(())) => Ok((job.account, job.topic)),
                    Ok(Err(e)) => Err((JobError::Error(e), job.account)),
                    Err(e) => Err((JobError::Elapsed(e), job.account)),
                }
            })
            .map({
                let (country, continent, region) = geo_ip.clone();
                move |result| {
                    if result.is_ok() {
                        state.analytics.message(MessageInfo {
                            region,
                            country,
                            continent,
                            project_id: project_id.into(),
                            msg_id: msg_id.into(),
                            topic: job.topic.to_string().into(),
                            account: job.account.clone().into(),
                            sent_at: gorgon::time::now(),
                        });
                    }
                    result
                }
            })
=======
        {
            let (country, continent, region) = state
                .analytics
                .geoip
                .lookup_geo_data(addr.ip())
                .map_or((None, None, None), |geo| {
                    (geo.country, geo.continent, geo.region)
                });

            let msg_id = publish.msg_id();

            info!(
                "[{request_id}] Sending notification for {account} on topic: {topic} with {msg_id}",
                topic = job.topic,
                account = job.account,
                msg_id = msg_id
            );

            state.analytics.message(MessageInfo {
                region: region.map(|r| Arc::from(r.join(", "))),
                country,
                continent,
                project_id: project_id.into(),
                msg_id: msg_id.into(),
                topic: job.topic.to_string().into(),
                account: job.account.clone().into(),
                sent_at: gorgon::time::now(),
            });
        }

        tokio::time::timeout(
            timeout_duration,
            client.publish(
                // Careful: only read from `publish` object to ensure proper msg_id above
                publish.topic,
                publish.message,
                publish.tag,
                Duration::from_secs(publish.ttl_secs as u64),
                publish.prompt,
            ),
        )
        .map(|result| match result {
            Ok(Ok(())) => Ok((job.account, job.topic)),
            Ok(Err(e)) => Err((JobError::Error(e), job.account, job.topic)),
            Err(e) => Err((JobError::Elapsed(e), job.account, job.topic)),
        })
>>>>>>> d655f7d5
    });

    let results = futures::future::join_all(futures).await;

    for result in results {
        match result {
            Ok((account, topic)) => {
                response.sent.insert(account.to_string());
                info!(
                    "[{request_id}] Successfully sent notification to {account} on topic: {topic}",
                );
            }
            Err((error, account, topic)) => {
                warn!(
                    "[{request_id}] Error sending notification to account {account} on topic: \
                     {topic}: {error:?}"
                );
                response.failed.insert(SendFailure {
                    account: account.to_string(),
                    reason: "Internal error".into(),
                });
            }
        }
    }

    Ok(())
}

async fn generate_publish_jobs(
    notification: Notification,
    mut cursor: mongodb::Cursor<ClientData>,
    response: &mut Response,
    project_data: &ProjectData,
) -> Result<Vec<PublishJob>> {
    let mut jobs = vec![];

    let id = chrono::Utc::now().timestamp_millis().unsigned_abs();

    while let Some(client_data) = cursor.try_next().await? {
        response.not_found.remove(&client_data.id);

        if !client_data.scope.contains(&notification.r#type) {
            response.failed.insert(SendFailure {
                account: client_data.id.clone(),
                reason: "Client is not subscribed to this notification type".into(),
            });
            continue;
        }

        let message = JsonRpcPayload {
            id,
            jsonrpc: "2.0".to_string(),
            params: JsonRpcParams::Push(NotifyPayload {
                message_auth: sign_message(&notification, project_data, &client_data)?.to_string(),
            }),
        };

        let sym_key = decode_key(&client_data.sym_key)?;

        let envelope = Envelope::<EnvelopeType0>::new(&sym_key, &message)?;

        let base64_notification =
            base64::engine::general_purpose::STANDARD.encode(envelope.to_bytes());

        let topic = Topic::new(sha256::digest(&sym_key).into());

        jobs.push(PublishJob {
            topic,
            message: base64_notification,
            account: client_data.id,
        })
    }
    Ok(jobs)
}

fn send_metrics(metrics: &crate::metrics::Metrics, response: &Response, timer: std::time::Instant) {
    let ctx = Context::current();
    metrics
        .dispatched_notifications
        .add(&ctx, response.sent.len() as u64, &[KeyValue::new(
            "type", "sent",
        )]);

    metrics
        .dispatched_notifications
        .add(&ctx, response.failed.len() as u64, &[KeyValue::new(
            "type", "failed",
        )]);

    metrics
        .dispatched_notifications
        .add(&ctx, response.not_found.len() as u64, &[KeyValue::new(
            "type",
            "not_found",
        )]);

    metrics
        .notify_latency
        .record(&ctx, timer.elapsed().as_millis().try_into().unwrap(), &[])
}

fn sign_message(
    msg: &Notification,
    project_data: &ProjectData,
    client_data: &ClientData,
) -> Result<String> {
    let decoded_client_id = DecodedClientId(
        hex::decode(project_data.identity_keypair.public_key.clone())?[0..32].try_into()?,
    );
    let identity = ClientId::from(decoded_client_id).to_string();

    let did_pkh = format!("did:pkh:{}", client_data.id);

    let now = Utc::now();
    let message = {
        let msg = JwtMessage {
            iat: now.timestamp(),
            exp: add_ttl(now, NOTIFY_MESSAGE_TTL).timestamp(),
            iss: format!("did:key:{identity}"),
            act: "notify_message".to_string(),
            sub: did_pkh,
            app: project_data.app_domain.to_string(),
            msg: msg.clone(),
        };
        let serialized = serde_json::to_string(&msg)?;
        base64::engine::general_purpose::URL_SAFE_NO_PAD.encode(serialized)
    };

    let header = {
        let data = JwtHeader {
            typ: JWT_HEADER_TYP,
            alg: JWT_HEADER_ALG,
        };

        let serialized = serde_json::to_string(&data)?;

        base64::engine::general_purpose::URL_SAFE_NO_PAD.encode(serialized)
    };

    let private_key = ed25519_dalek::SigningKey::from_bytes(&decode_key(
        &project_data.identity_keypair.private_key,
    )?);

    let message = format!("{header}.{message}");
    let signature = private_key.sign(message.as_bytes());
    let signature = base64::engine::general_purpose::URL_SAFE_NO_PAD.encode(signature.to_bytes());

    Ok(format!("{message}.{signature}"))
}

#[derive(Serialize, Deserialize, Debug)]
pub struct JwtMessage {
    pub iat: i64, // issued at
    pub exp: i64, // expiry
    // TODO: This was changed from notify pubkey, should be confirmed if we want to keep this
    pub iss: String,       // dapps identity key
    pub act: String,       // action intent (must be "notify_message")
    pub sub: String,       // did:pkh of blockchain account
    pub app: String,       // dapp domain url
    pub msg: Notification, // message
}<|MERGE_RESOLUTION|>--- conflicted
+++ resolved
@@ -173,7 +173,6 @@
             prompt: true,
         };
 
-<<<<<<< HEAD
         let msg_id = publish.msg_id();
         info!(
             "[{request_id}] Sending notification for {account} on topic: {topic} with {msg_id}",
@@ -221,8 +220,8 @@
                 let job = job.clone();
                 move |result| match result {
                     Ok(Ok(())) => Ok((job.account, job.topic)),
-                    Ok(Err(e)) => Err((JobError::Error(e), job.account)),
-                    Err(e) => Err((JobError::Elapsed(e), job.account)),
+                    Ok(Err(e)) => Err((JobError::Error(e), job.account, job.topic)),
+                    Err(e) => Err((JobError::Elapsed(e), job.account, job.topic)),
                 }
             })
             .map({
@@ -243,54 +242,6 @@
                     result
                 }
             })
-=======
-        {
-            let (country, continent, region) = state
-                .analytics
-                .geoip
-                .lookup_geo_data(addr.ip())
-                .map_or((None, None, None), |geo| {
-                    (geo.country, geo.continent, geo.region)
-                });
-
-            let msg_id = publish.msg_id();
-
-            info!(
-                "[{request_id}] Sending notification for {account} on topic: {topic} with {msg_id}",
-                topic = job.topic,
-                account = job.account,
-                msg_id = msg_id
-            );
-
-            state.analytics.message(MessageInfo {
-                region: region.map(|r| Arc::from(r.join(", "))),
-                country,
-                continent,
-                project_id: project_id.into(),
-                msg_id: msg_id.into(),
-                topic: job.topic.to_string().into(),
-                account: job.account.clone().into(),
-                sent_at: gorgon::time::now(),
-            });
-        }
-
-        tokio::time::timeout(
-            timeout_duration,
-            client.publish(
-                // Careful: only read from `publish` object to ensure proper msg_id above
-                publish.topic,
-                publish.message,
-                publish.tag,
-                Duration::from_secs(publish.ttl_secs as u64),
-                publish.prompt,
-            ),
-        )
-        .map(|result| match result {
-            Ok(Ok(())) => Ok((job.account, job.topic)),
-            Ok(Err(e)) => Err((JobError::Error(e), job.account, job.topic)),
-            Err(e) => Err((JobError::Elapsed(e), job.account, job.topic)),
-        })
->>>>>>> d655f7d5
     });
 
     let results = futures::future::join_all(futures).await;
