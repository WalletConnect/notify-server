use {
    crate::{
        analytics::NotifyAnalytics,
        error::NotifyServerError,
        metrics::Metrics,
        notify_keys::NotifyKeys,
        rate_limit::Clock,
        registry::{storage::redis::Redis, Registry},
        Configuration,
    },
    build_info::BuildInfo,
<<<<<<< HEAD
    relay_client::http::Client,
    relay_rpc::{
        auth::ed25519_dalek::{Keypair, PublicKey},
        domain::{DecodedClientId, DidKey},
=======
    relay_rpc::auth::{
        cacao::signature::eip1271::blockchain_api::BlockchainApiProvider, ed25519_dalek::Keypair,
>>>>>>> f550961d
    },
    serde::{Deserialize, Serialize},
    sqlx::PgPool,
    std::{fmt, sync::Arc},
    tokio::sync::Mutex,
    tracing::info,
};

pub struct AppState {
    pub config: Configuration,
    pub analytics: NotifyAnalytics,
    pub build_info: BuildInfo,
    pub metrics: Option<Metrics>,
    pub postgres: PgPool,
    pub keypair: Keypair,
    pub relay_client: Arc<Client>,
    pub relay_identity: DidKey,
    pub redis: Option<Arc<Redis>>,
    pub registry: Arc<Registry>,
    pub notify_keys: NotifyKeys,
    pub clock: Clock,
    pub provider: BlockchainApiProvider,
    pub renew_all_topics_lock: Arc<Mutex<bool>>,
}

build_info::build_info!(fn build_info);

impl AppState {
    #[allow(clippy::too_many_arguments)]
    pub fn new(
        analytics: NotifyAnalytics,
        config: Configuration,
        postgres: PgPool,
        keypair: Keypair,
        keypair_seed: [u8; 32],
        relay_client: Arc<Client>,
        metrics: Option<Metrics>,
        redis: Option<Arc<Redis>>,
        registry: Arc<Registry>,
        clock: Clock,
        provider: BlockchainApiProvider,
    ) -> Result<Self, NotifyServerError> {
        let build_info: &BuildInfo = build_info();

        let relay_identity = DidKey::from(DecodedClientId::from_key(
            &PublicKey::from_bytes(&hex::decode(&config.relay_public_key).unwrap()).unwrap(),
        ));

        let notify_keys = NotifyKeys::new(&config.notify_url, keypair_seed)?;

        Ok(Self {
            analytics,
            config,
            build_info: build_info.clone(),
            metrics,
            postgres,
            keypair,
            relay_client,
            relay_identity,
            redis,
            registry,
            notify_keys,
            clock,
            provider,
            renew_all_topics_lock: Arc::new(Mutex::new(false)),
        })
    }

    pub async fn notify_webhook(
        &self,
        project_id: &str,
        event: WebhookNotificationEvent,
        account: &str,
    ) -> Result<(), NotifyServerError> {
        if !is_valid_account(account) {
            info!("Didn't register account - invalid account: {account} for project {project_id}");
            return Err(NotifyServerError::InvalidAccount);
        }

        info!(
            "Triggering webhook for project: {}, with account: {} and event \"{}\"",
            project_id, account, event
        );
        // TODO
        // let mut cursor = self
        //     .database
        //     .collection::<WebhookInfo>("webhooks")
        //     .find(doc! { "project_id": project_id}, None)
        //     .await?;

        // let client = reqwest::Client::new();

        // // Interate over cursor
        // while let Some(webhook) = cursor.try_next().await? {
        //     if !webhook.events.contains(&event) {
        //         continue;
        //     }

        //     let res = client
        //         .post(&webhook.url)
        //         .json(&WebhookMessage {
        //             id: webhook.id.clone(),
        //             event,
        //             account: account.to_string(),
        //         })
        //         .send()
        //         .await?;

        //     info!(
        //         "Triggering webhook: {} resulted in http status: {}",
        //         webhook.id,
        //         res.status()
        //     );
        // }

        Ok(())
    }
}

lazy_static! {
     // chain_id:    namespace + ":" + reference
    // namespace:   [-a-z0-9]{3,8}
    // reference:   [-_a-zA-Z0-9]{1,32}
    // account_id:  chain_id + ":" + address
    // address:     any chain address
    // Unwrap is ok as this is a static regex
    static ref VALID_ACCOUNT_REGEX: regex::Regex  = regex::Regex::new(r"^[-a-z0-9]{3,8}:[-_a-zA-Z0-9]{1,32}:.{1,100}$").unwrap();
}

fn is_valid_account(account: &str) -> bool {
    VALID_ACCOUNT_REGEX.is_match(account)
}

#[derive(Serialize, Deserialize, Debug)]
pub struct WebhookMessage {
    pub id: String,
    pub event: WebhookNotificationEvent,
    pub account: String,
}

#[derive(Serialize, Deserialize, Debug, Clone, Copy, PartialEq)]
#[serde(rename_all = "lowercase")]
pub enum WebhookNotificationEvent {
    Subscribed,
    Unsubscribed,
}

impl fmt::Display for WebhookNotificationEvent {
    fn fmt(&self, f: &mut fmt::Formatter) -> fmt::Result {
        match self {
            WebhookNotificationEvent::Subscribed => write!(f, "subscribed"),
            WebhookNotificationEvent::Unsubscribed => write!(f, "unsubscribed"),
        }
    }
}

#[cfg(test)]
mod test {
    use crate::state::is_valid_account;

    #[test]
    fn test_regex() {
        let ethereum_account = "eip155:1:0x5ccbc5dbb84097463acb6b0382f0254ed6c1cb62";
        assert!(is_valid_account(ethereum_account));

        let cosmos_account = "cosmos:cosmoshub-2:\
             cosmospub1addwnpepqd5xvvdrw7dsfe89pcr9amlnvx9qdkjgznkm2rlfzesttpjp50jy2lueqp2";
        assert!(is_valid_account(cosmos_account));

        let bitcoin_account =
            "bip122:000000000019d6689c085ae165831e93:1A1zP1eP5QGefi2DMPTfTL5SLmv7DivfNa";
        assert!(is_valid_account(bitcoin_account));
    }
}<|MERGE_RESOLUTION|>--- conflicted
+++ resolved
@@ -9,20 +9,17 @@
         Configuration,
     },
     build_info::BuildInfo,
-<<<<<<< HEAD
     relay_client::http::Client,
     relay_rpc::{
-        auth::ed25519_dalek::{Keypair, PublicKey},
+        auth::{
+            cacao::signature::eip1271::blockchain_api::BlockchainApiProvider,
+            ed25519_dalek::{Keypair, PublicKey},
+        },
         domain::{DecodedClientId, DidKey},
-=======
-    relay_rpc::auth::{
-        cacao::signature::eip1271::blockchain_api::BlockchainApiProvider, ed25519_dalek::Keypair,
->>>>>>> f550961d
     },
     serde::{Deserialize, Serialize},
     sqlx::PgPool,
     std::{fmt, sync::Arc},
-    tokio::sync::Mutex,
     tracing::info,
 };
 
@@ -40,7 +37,6 @@
     pub notify_keys: NotifyKeys,
     pub clock: Clock,
     pub provider: BlockchainApiProvider,
-    pub renew_all_topics_lock: Arc<Mutex<bool>>,
 }
 
 build_info::build_info!(fn build_info);
@@ -82,7 +78,6 @@
             notify_keys,
             clock,
             provider,
-            renew_all_topics_lock: Arc::new(Mutex::new(false)),
         })
     }
 
