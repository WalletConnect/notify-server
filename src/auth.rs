--- conflicted
+++ resolved
@@ -14,12 +14,9 @@
     },
     reqwest::Response,
     serde::{de::DeserializeOwned, Deserialize, Serialize},
-<<<<<<< HEAD
     serde_json::Value,
+    std::time::Duration,
     url::Url,
-=======
-    std::time::Duration,
->>>>>>> 86785b56
 };
 
 #[derive(Debug, Clone, Serialize, Deserialize)]
