--- conflicted
+++ resolved
@@ -437,30 +437,10 @@
     Unlimited,
 }
 
-<<<<<<< HEAD
 async fn keys_server_request(url: Url) -> Result<Cacao> {
-    let response = reqwest::get(url).await?;
-=======
-pub async fn verify_identity(
-    iss: &str,
-    ksu: &str,
-    sub: &str,
-    metrics: Option<&Metrics>,
-) -> Result<Authorization> {
-    let mut url = Url::parse(ksu)?.join("/identity")?;
-    let pubkey = iss
-        .strip_prefix("did:key:")
-        .ok_or(AuthError::JwtIssNotDidKey)?;
-    url.set_query(Some(&format!("publicKey={pubkey}")));
-
-    let start = Instant::now();
     info!("Timing: Requesting to keys server");
     let response = reqwest::get(url).await?;
     info!("Timing: Keys server response");
-    if let Some(metrics) = metrics {
-        metrics.keys_server_request(start);
-    }
->>>>>>> 83e24cc7
 
     if !response.status().is_success() {
         return Err(AuthError::KeyserverUnsuccessfulResponse {
