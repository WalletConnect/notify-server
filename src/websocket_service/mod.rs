--- conflicted
+++ resolved
@@ -98,26 +98,18 @@
     client: &Arc<relay_client::websocket::Client>,
 ) -> Result<()> {
     info!("Websocket service received message: {:?}", msg);
-<<<<<<< HEAD
     // https://github.com/WalletConnect/walletconnect-docs/blob/main/docs/specs/clients/notify/rpc-methods.md
-=======
     let topic = msg.topic.clone();
     let _span = tracing::warn_span!(
         "", topic = %topic, rpc_id = %msg.message_id,
     );
->>>>>>> eddfd96d
     match msg.tag {
         4004 => {
             info!("Received push delete for topic: {}", topic);
             notify_delete::handle(msg, state, client).await?;
             info!("Finished processing push delete for topic: {}", topic);
         }
-<<<<<<< HEAD
         4000 | /* TODO remove after JS & Swift migrate */ 4006 => {
-            let topic = msg.topic.clone();
-=======
-        4006 => {
->>>>>>> eddfd96d
             info!("Received push subscribe on topic: {}", &topic);
             notify_subscribe::handle(msg, state, client).await?;
             info!("Finished processing push subscribe for topic: {}", topic);
