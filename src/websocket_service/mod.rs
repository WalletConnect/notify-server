use {
    crate::{
        metrics::Metrics,
        model::helpers::{get_project_topics, get_subscriber_topics},
        spec::{
            NOTIFY_DELETE_TAG, NOTIFY_SUBSCRIBE_TAG, NOTIFY_UPDATE_TAG,
            NOTIFY_WATCH_SUBSCRIPTIONS_TAG,
        },
        state::AppState,
        websocket_service::handlers::{
            notify_delete, notify_subscribe, notify_update, notify_watch_subscriptions,
        },
        wsclient::{self, create_connection_opts, RelayClientEvent},
        Result,
    },
    rand::Rng,
    relay_rpc::{
        domain::{MessageId, Topic},
        rpc::{JSON_RPC_VERSION_STR, MAX_SUBSCRIPTION_BATCH_SIZE},
    },
    serde::{Deserialize, Serialize},
    sha2::Sha256,
    sqlx::PgPool,
    std::{sync::Arc, time::Instant},
    tracing::{error, info, instrument, warn},
    wc::metrics::otel::Context,
};

pub mod handlers;

#[derive(Debug, Clone, Serialize, Deserialize)]
pub struct RequestBody {
    pub id: MessageId,
    pub jsonrpc: String,
    pub params: String,
}

pub struct WebsocketService {
    state: Arc<AppState>,
    wsclient: Arc<relay_client::websocket::Client>,
    client_events: tokio::sync::mpsc::UnboundedReceiver<wsclient::RelayClientEvent>,
}

impl WebsocketService {
    pub async fn new(
        app_state: Arc<AppState>,
        wsclient: Arc<relay_client::websocket::Client>,
        rx: tokio::sync::mpsc::UnboundedReceiver<RelayClientEvent>,
    ) -> Result<Self> {
        Ok(Self {
            state: app_state,
            client_events: rx,
            wsclient,
        })
    }

    async fn connect(&mut self) -> Result<()> {
        info!("Connecting to relay");
        self.wsclient
            .connect(&create_connection_opts(
                &self.state.config.relay_url,
                &self.state.config.project_id,
                &self.state.keypair,
                &self.state.config.notify_url,
            )?)
            .await?;

        resubscribe(
            self.state.notify_keys.key_agreement_topic.clone(),
            &self.state.postgres,
            &self.wsclient,
            &self.state.metrics,
        )
        .await?;

        Ok(())
    }

    pub async fn run(&mut self) -> Result<()> {
        self.connect().await?;
        loop {
            let Some(msg) = self.client_events.recv().await else {
                return Err(crate::error::Error::RelayClientStopped);
            };
            match msg {
                wsclient::RelayClientEvent::Message(msg) => {
                    let state = self.state.clone();
                    let wsclient = self.wsclient.clone();
                    tokio::spawn(async move { handle_msg(msg, &state, &wsclient).await });
                }
                wsclient::RelayClientEvent::Error(e) => {
                    warn!("Received error from relay: {e}");
                    while let Err(e) = self.connect().await {
                        error!("Error reconnecting to relay: {}", e);
                        tokio::time::sleep(std::time::Duration::from_secs(1)).await;
                    }
                }
                wsclient::RelayClientEvent::Disconnected(e) => {
                    info!("Received disconnect from relay: {e:?}");
                    while let Err(e) = self.connect().await {
                        warn!("Error reconnecting to relay: {e}");
                        tokio::time::sleep(std::time::Duration::from_secs(1)).await;
                    }
                }
                wsclient::RelayClientEvent::Connected => {
                    info!("Connected to relay");
                }
            }
        }
    }
}

#[instrument(skip_all, fields(topic = %msg.topic, tag = %msg.tag, message_id = %sha256::digest(msg.message.as_bytes())))]
async fn handle_msg(
    msg: relay_client::websocket::PublishedMessage,
    state: &Arc<AppState>,
    client: &Arc<relay_client::websocket::Client>,
) {
    let topic = msg.topic.clone();
    let tag = msg.tag;

    info!("Received message");

    match tag {
        NOTIFY_DELETE_TAG => {
            info!("Received notify delete on topic {topic}");
            if let Err(e) = notify_delete::handle(msg, state, client).await {
                warn!("Error handling notify delete: {e}");
            }
            info!("Finished processing notify delete on topic {topic}");
        }
        NOTIFY_SUBSCRIBE_TAG => {
            info!("Received notify subscribe on topic {topic}");
            if let Err(e) = notify_subscribe::handle(msg, state, client).await {
                warn!("Error handling notify subscribe: {e}");
            }
            info!("Finished processing notify subscribe on topic {topic}");
        }
        NOTIFY_UPDATE_TAG => {
            info!("Received notify update on topic {topic}");
            if let Err(e) = notify_update::handle(msg, state, client).await {
                warn!("Error handling notify update: {e}");
            }
            info!("Finished processing notify update on topic {topic}");
        }
        NOTIFY_WATCH_SUBSCRIPTIONS_TAG => {
            info!("Received notify watch subscriptions on topic {topic}");
            if let Err(e) = notify_watch_subscriptions::handle(msg, state, client).await {
                warn!("Error handling notify watch subscriptions: {e}");
            }
            info!("Finished processing notify watch subscriptions on topic {topic}");
        }
        _ => {
            info!("Ignored tag {tag} on topic {topic}");
        }
    }
}

async fn resubscribe(
    key_agreement_topic: Topic,
    postgres: &PgPool,
    client: &Arc<relay_client::websocket::Client>,
    metrics: &Option<Metrics>,
) -> Result<()> {
    info!("Resubscribing to all topics");
    let start = Instant::now();

    let subscribers = get_subscriber_topics(postgres).await?;
    let subscribers_count = subscribers.len();
    info!("subscribers_count: {subscribers_count}");

    let projects = get_project_topics(postgres).await?;
    let projects_count = projects.len();
    info!("projects_count: {projects_count}");

    let topics = [key_agreement_topic]
        .into_iter()
        .chain(subscribers.into_iter())
        .chain(projects.into_iter())
        .collect::<Vec<_>>();

    let chunks = topics.chunks(MAX_SUBSCRIPTION_BATCH_SIZE);
    for chunk in chunks {
        client.batch_subscribe(chunk).await?;
    }

    if let Some(metrics) = metrics {
        let ctx = Context::current();
        metrics
            .subscribed_project_topics
            .observe(&ctx, projects_count as u64, &[]);
        metrics
            .subscribed_client_topics
<<<<<<< HEAD
            .observe(&ctx, subscribers_count as u64, &[]);
        metrics
            .subscribe_latency
            .record(&ctx, start.elapsed().as_millis().try_into().unwrap(), &[]);
=======
            .observe(&ctx, clients_count as u64, &[]);
        metrics.subscribe_latency.record(
            &ctx,
            start.elapsed().as_millis().try_into().unwrap(),
            &[],
        );
>>>>>>> 6bc68c5a
    }

    Ok(())
}

pub fn decode_key(key: &str) -> Result<[u8; 32]> {
    Ok(hex::decode(key)?[..32].try_into()?)
}

pub fn derive_key(
    public_key: &x25519_dalek::PublicKey,
    private_key: &x25519_dalek::StaticSecret,
) -> Result<[u8; 32]> {
    let shared_key = private_key.diffie_hellman(public_key);

    let derived_key = hkdf::Hkdf::<Sha256>::new(None, shared_key.as_bytes());

    let mut expanded_key = [0u8; 32];
    derived_key
        .expand(b"", &mut expanded_key)
        .map_err(|_| crate::error::Error::HkdfInvalidLength)?;
    Ok(expanded_key)
}

#[derive(Serialize, Deserialize, Debug)]
pub struct NotifyRequest<T> {
    pub id: u64,
    pub jsonrpc: String,
    pub method: String,
    pub params: T,
}

impl<T> NotifyRequest<T> {
    pub fn new(method: &str, params: T) -> Self {
        let id = chrono::Utc::now().timestamp_millis().unsigned_abs();
        let id = id * 1000 + rand::thread_rng().gen_range(100, 1000);

        NotifyRequest {
            id,
            jsonrpc: JSON_RPC_VERSION_STR.to_owned(),
            method: method.to_owned(),
            params,
        }
    }
}

#[derive(Serialize, Deserialize, Debug)]
pub struct NotifyResponse<T> {
    pub id: u64,
    pub jsonrpc: String,
    pub result: T,
}

#[derive(Serialize, Deserialize, Debug)]
#[serde(rename_all = "camelCase")]
pub struct NotifyWatchSubscriptions {
    pub watch_subscriptions_auth: String,
}

#[derive(Serialize, Deserialize, Debug)]
#[serde(rename_all = "camelCase")]
struct NotifySubscribe {
    subscription_auth: String,
}

#[derive(Serialize, Deserialize, Debug)]
#[serde(rename_all = "camelCase")]
struct NotifyUpdate {
    update_auth: String,
}

#[derive(Serialize, Deserialize, Debug)]
#[serde(rename_all = "camelCase")]
struct NotifyDelete {
    delete_auth: String,
}<|MERGE_RESOLUTION|>--- conflicted
+++ resolved
@@ -191,19 +191,12 @@
             .observe(&ctx, projects_count as u64, &[]);
         metrics
             .subscribed_client_topics
-<<<<<<< HEAD
             .observe(&ctx, subscribers_count as u64, &[]);
-        metrics
-            .subscribe_latency
-            .record(&ctx, start.elapsed().as_millis().try_into().unwrap(), &[]);
-=======
-            .observe(&ctx, clients_count as u64, &[]);
         metrics.subscribe_latency.record(
             &ctx,
             start.elapsed().as_millis().try_into().unwrap(),
             &[],
         );
->>>>>>> 6bc68c5a
     }
 
     Ok(())
