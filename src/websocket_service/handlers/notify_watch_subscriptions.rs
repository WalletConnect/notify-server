use {
    crate::{
        auth::{
            add_ttl, from_jwt, sign_jwt, verify_identity, AuthError, AuthorizedApp,
            NotifyServerSubscription, SharedClaims, WatchSubscriptionsChangedRequestAuth,
            WatchSubscriptionsRequestAuth, WatchSubscriptionsResponseAuth,
        },
        error::Error,
        model::{
            helpers::{
                get_project_by_app_domain,
                get_subscription_watchers_for_account_by_app_or_all_app,
                get_subscriptions_by_account,
                get_subscriptions_by_account_and_app,
                upsert_subscription_watcher,
            },
            types::AccountId,
        },
        spec::{
            NOTIFY_SUBSCRIPTIONS_CHANGED_METHOD, NOTIFY_SUBSCRIPTIONS_CHANGED_TAG,
            NOTIFY_SUBSCRIPTIONS_CHANGED_TTL, NOTIFY_WATCH_SUBSCRIPTIONS_RESPONSE_TAG,
            NOTIFY_WATCH_SUBSCRIPTIONS_RESPONSE_TTL,
        },
        state::AppState,
<<<<<<< HEAD
        types::{Envelope, EnvelopeType0, EnvelopeType1},
=======
        types::{
            ClientData, Envelope, EnvelopeType0, EnvelopeType1, LookupEntry,
            WatchSubscriptionsEntry,
        },
>>>>>>> 6bc68c5a
        websocket_service::{
            decode_key, derive_key, handlers::decrypt_message, NotifyRequest, NotifyResponse,
            NotifyWatchSubscriptions,
        },
        Result,
    },
    base64::Engine,
    chrono::{Duration, Utc},
    relay_rpc::domain::{DecodedClientId, Topic},
    serde_json::{json, Value},
    sqlx::PgPool,
    std::sync::Arc,
    tracing::{info, instrument},
};

#[instrument(name = "wc_notifyWatchSubscriptions", skip_all)]
pub async fn handle(
    msg: relay_client::websocket::PublishedMessage,
    state: &Arc<AppState>,
    client: &Arc<relay_client::websocket::Client>,
) -> Result<()> {
    if msg.topic != state.notify_keys.key_agreement_topic {
        return Err(Error::WrongNotifyWatchSubscriptionsTopic(msg.topic));
    }

    let envelope = Envelope::<EnvelopeType1>::from_bytes(
        base64::engine::general_purpose::STANDARD.decode(msg.message.to_string())?,
    )?;

    let client_public_key = x25519_dalek::PublicKey::from(envelope.pubkey());
    let response_sym_key = derive_key(&client_public_key, &state.notify_keys.key_agreement_secret)?;
    let response_topic = sha256::digest(&response_sym_key);

    let msg: NotifyRequest<NotifyWatchSubscriptions> =
        decrypt_message(envelope, &response_sym_key)?;

    let id = msg.id;

    let request_auth =
        from_jwt::<WatchSubscriptionsRequestAuth>(&msg.params.watch_subscriptions_auth)?;

    // Verify request
    let authorization = {
        if request_auth.shared_claims.act != "notify_watch_subscriptions" {
            return Err(AuthError::InvalidAct)?;
        }

        verify_identity(
            &request_auth.shared_claims.iss,
            &request_auth.ksu,
            &request_auth.sub,
        )
        .await?

        // TODO verify `sub_auth.aud` matches `notify-server.identity_keypair`

        // TODO merge code with integration.rs#verify_jwt()
        //      - put desired `iss` value as an argument to make sure we verify
        //        it
    };
    let account = authorization.account;

    info!("authorization.app: {:?}", authorization.app);
    info!("request_auth.app: {:?}", request_auth.app);
    let app_domain = request_auth
        .app
        .map(|app| {
            app.strip_prefix("did:web:")
                .map(str::to_owned)
                .ok_or(Error::AppNotDidWeb)
        })
        .transpose()?;
    info!("app_domain: {app_domain:?}");
    check_app_authorization(&authorization.app, app_domain.as_deref())?;

    let subscriptions =
        collect_subscriptions(account.clone(), app_domain.as_deref(), &state.postgres).await?;

    let did_key = request_auth.shared_claims.iss;
    info!("did_key: {did_key}");

    let project = if let Some(app_domain) = app_domain {
        let project = get_project_by_app_domain(&app_domain, &state.postgres)
            .await
            .map_err(|e| match e {
                sqlx::Error::RowNotFound => Error::NoProjectDataForAppDomain(app_domain),
                e => e.into(),
            })?;
        Some(project.id)
    } else {
        None
    };
    upsert_subscription_watcher(
        account,
        project,
        &did_key,
        &hex::encode(response_sym_key),
        Utc::now() + Duration::days(1),
        &state.postgres,
    )
    .await?;

    // Respond
    {
        let identity: DecodedClientId =
            DecodedClientId(state.notify_keys.authentication_public.to_bytes());

        let now = Utc::now();
        let response_message = WatchSubscriptionsResponseAuth {
            shared_claims: SharedClaims {
                iat: now.timestamp() as u64,
                exp: add_ttl(now, NOTIFY_WATCH_SUBSCRIPTIONS_RESPONSE_TTL).timestamp() as u64,
                iss: format!("did:key:{identity}"),
                act: "notify_watch_subscriptions_response".to_string(),
                aud: did_key,
            },
            sub: request_auth.sub,
            sbs: subscriptions,
        };
        let response_auth = sign_jwt(response_message, &state.notify_keys.authentication_secret)?;
        let response = NotifyResponse::<Value> {
            id,
            jsonrpc: "2.0".into(),
            result: json!({ "responseAuth": response_auth }), // TODO use structure
        };

        let envelope = Envelope::<EnvelopeType0>::new(&response_sym_key, response)?;
        let base64_notification =
            base64::engine::general_purpose::STANDARD.encode(envelope.to_bytes());

        info!("Publishing response on topic {response_topic}");
        client
            .publish(
                response_topic.into(),
                base64_notification,
                NOTIFY_WATCH_SUBSCRIPTIONS_RESPONSE_TAG,
                NOTIFY_WATCH_SUBSCRIPTIONS_RESPONSE_TTL,
                false,
            )
            .await?;
    }

    Ok(())
}

#[instrument(skip(postgres))]
pub async fn collect_subscriptions(
    account: AccountId,
    app_domain: Option<&str>,
    postgres: &PgPool,
) -> Result<Vec<NotifyServerSubscription>> {
    info!("Called collect_subscriptions");

    let subscriptions = if let Some(app_domain) = app_domain {
        get_subscriptions_by_account_and_app(account, app_domain, postgres).await?
    } else {
        get_subscriptions_by_account(account, postgres).await?
    };

    let subscriptions = subscriptions
        .into_iter()
        .map(|sub| NotifyServerSubscription {
            app_domain: sub.app_domain,
            sym_key: sub.sym_key,
            account: sub.account,
            scope: sub.scope.into_iter().collect(),
            expiry: sub.expiry.timestamp() as u64,
        })
        .collect::<Vec<_>>();

    Ok(subscriptions)
}

// TODO do async outside of websocket request handler
#[instrument(skip_all, fields(account = %account, app_domain = %app_domain))]
pub async fn update_subscription_watchers(
    account: AccountId,
    app_domain: &str,
    postgres: &PgPool,
    client: &relay_client::websocket::Client,
    authentication_secret: &ed25519_dalek::SigningKey,
    authentication_public: &ed25519_dalek::VerifyingKey,
) -> Result<()> {
    info!("Called update_subscription_watchers");

    let identity: DecodedClientId = DecodedClientId(authentication_public.to_bytes());
    let notify_did_key = format!("did:key:{identity}");

    let did_pkh = format!("did:pkh:{account}");

    #[instrument(skip_all, fields(did_pkh = %did_pkh, aud = %aud, subscriptions_count = %subscriptions.len()))]
    async fn send(
        subscriptions: Vec<NotifyServerSubscription>,
        aud: String,
        sym_key: &str,
        notify_did_key: String,
        did_pkh: String,
        client: &relay_client::websocket::Client,
        authentication_secret: &ed25519_dalek::SigningKey,
    ) -> Result<()> {
        let now = Utc::now();
        let response_message = WatchSubscriptionsChangedRequestAuth {
            shared_claims: SharedClaims {
                iat: now.timestamp() as u64,
                exp: add_ttl(now, NOTIFY_SUBSCRIPTIONS_CHANGED_TTL).timestamp() as u64,
                iss: notify_did_key.clone(),
                act: "notify_subscriptions_changed".to_string(),
                aud,
            },
            sub: did_pkh,
            sbs: subscriptions,
        };
        let auth = sign_jwt(response_message, authentication_secret)?;
        let request = NotifyRequest::new(
            NOTIFY_SUBSCRIPTIONS_CHANGED_METHOD,
            json!({ "subscriptionsChangedAuth": auth }),
        ); // TODO use structure

        let sym_key = decode_key(sym_key)?;
        let envelope = Envelope::<EnvelopeType0>::new(&sym_key, request)?;
        let base64_notification =
            base64::engine::general_purpose::STANDARD.encode(envelope.to_bytes());

        let topic = Topic::from(sha256::digest(&sym_key));
        info!("topic: {topic}");
        client
            .publish(
                topic,
                base64_notification,
                NOTIFY_SUBSCRIPTIONS_CHANGED_TAG,
                NOTIFY_SUBSCRIPTIONS_CHANGED_TTL,
                false,
            )
            .await?;

        Ok(())
    }

    let all_account_subscriptions = collect_subscriptions(account.clone(), None, postgres).await?;

    let app_subscriptions = all_account_subscriptions
        .iter()
        .filter(|sub| sub.app_domain == app_domain)
        .cloned()
        .collect::<Vec<_>>();

    let subscription_watchers =
        get_subscription_watchers_for_account_by_app_or_all_app(account, app_domain, postgres)
            .await?;
    for watcher in subscription_watchers {
        let subscriptions = if watcher.project.is_some() {
            app_subscriptions.clone()
        } else {
            all_account_subscriptions.clone()
        };

        send(
            subscriptions,
            watcher.did_key.clone(),
            &watcher.sym_key,
            notify_did_key.clone(),
            did_pkh.clone(),
            client,
            authentication_secret,
        )
        .await?
    }

    Ok(())
}

#[derive(Debug, PartialEq, thiserror::Error)]
pub enum CheckAppAuthorizationError {
    #[error("Requested app {requested:?} is not authorized for {authorized}")]
    AppNotAuthorized {
        requested: Option<String>,
        authorized: String,
    },
}

fn check_app_authorization(
    authorized_app: &AuthorizedApp,
    app_domain: Option<&str>,
) -> std::result::Result<(), CheckAppAuthorizationError> {
    if let AuthorizedApp::Limited(authorized) = authorized_app {
        let Some(requested) = app_domain else {
            return Err(CheckAppAuthorizationError::AppNotAuthorized {
                // app_domain is always None here, meaning they are trying to watch all apps, which
                // is not authorized
                requested: None,
                authorized: authorized.to_owned(),
            });
        };
        if authorized != requested {
            return Err(CheckAppAuthorizationError::AppNotAuthorized {
                requested: Some(requested.to_owned()),
                authorized: authorized.to_owned(),
            });
        }
    }
    Ok(())
}

#[cfg(test)]
mod test {
    use super::*;

    #[test]
    fn test_check_app_authorization() {
        assert_eq!(
            check_app_authorization(&AuthorizedApp::Unlimited, None),
            Ok(())
        );
        assert_eq!(
            check_app_authorization(&AuthorizedApp::Unlimited, Some("app.example.com")),
            Ok(())
        );
        assert_eq!(
            check_app_authorization(
                &AuthorizedApp::Limited("app.example.com".to_owned()),
                Some("app.example.com")
            ),
            Ok(())
        );
        assert_eq!(
            check_app_authorization(
                &AuthorizedApp::Limited("app.example.com".to_owned()),
                Some("example.com")
            ),
            Err(CheckAppAuthorizationError::AppNotAuthorized {
                requested: Some("example.com".to_owned()),
                authorized: "app.example.com".to_owned(),
            })
        );
        assert_eq!(
            check_app_authorization(&AuthorizedApp::Limited("app.example.com".to_owned()), None),
            Err(CheckAppAuthorizationError::AppNotAuthorized {
                requested: None,
                authorized: "app.example.com".to_owned(),
            })
        );
    }
}<|MERGE_RESOLUTION|>--- conflicted
+++ resolved
@@ -22,14 +22,10 @@
             NOTIFY_WATCH_SUBSCRIPTIONS_RESPONSE_TTL,
         },
         state::AppState,
-<<<<<<< HEAD
-        types::{Envelope, EnvelopeType0, EnvelopeType1},
-=======
         types::{
             ClientData, Envelope, EnvelopeType0, EnvelopeType1, LookupEntry,
             WatchSubscriptionsEntry,
         },
->>>>>>> 6bc68c5a
         websocket_service::{
             decode_key, derive_key, handlers::decrypt_message, NotifyRequest, NotifyResponse,
             NotifyWatchSubscriptions,
