use {
    crate::auth,
    axum::response::IntoResponse,
    data_encoding::DecodeError,
    hyper::StatusCode,
    relay_rpc::domain::{ClientIdDecodingError, Topic},
    std::string::FromUtf8Error,
    tracing::{error, warn},
};

pub type Result<T> = std::result::Result<T, Error>;

#[derive(Debug, thiserror::Error)]
pub enum Error {
    #[error("Invalid event for webhook")]
    InvalidEvent,

    #[error("The provided url has invalid scheme")]
    InvalidScheme,

    #[error("The Relay client has stopped working")]
    RelayClientStopped,

    #[error("Invalid account")]
    InvalidAccount,

    #[error(transparent)]
    Reqwest(#[from] reqwest::Error),

    #[error(transparent)]
    Envy(#[from] envy::Error),

    #[error(transparent)]
    RpcAuth(#[from] relay_rpc::auth::Error),

    #[error(transparent)]
    Database(#[from] mongodb::error::Error),

    #[error(transparent)]
    Url(#[from] url::ParseError),

    #[error("URL missing host")]
    UrlMissingHost,

    #[error(transparent)]
    Hex(#[from] hex::FromHexError),

    #[error(transparent)]
    Prometheus(#[from] prometheus_core::Error),

    #[error(transparent)]
    SerdeJson(#[from] serde_json::error::Error),

    #[error(transparent)]
    BsonSerialization(#[from] mongodb::bson::ser::Error),

    #[error(transparent)]
    WebSocket(#[from] tungstenite::Error),

    #[error(transparent)]
    Broadcast(#[from] tokio::sync::broadcast::error::TryRecvError),

    #[error(transparent)]
    FromUtf8Error(#[from] FromUtf8Error),

    #[error(transparent)]
    TokioTimeElapsed(#[from] tokio::time::error::Elapsed),

    #[error(transparent)]
    Base64Decode(#[from] base64::DecodeError),

    #[error(transparent)]
    WalletConnectClient(#[from] relay_client::error::Error),

    #[error(transparent)]
    TryRecvError(#[from] tokio::sync::mpsc::error::TryRecvError),

    #[error("No project found associated with topic {0}")]
    NoProjectDataForTopic(String),

    #[error("No client found associated with topic {0}")]
    NoClientDataForTopic(String),

    #[error("No project found associated with project ID {0}")]
    NoProjectDataForProjectId(String),

    #[error("No client found associated with project ID {0} and account {1}")]
    NoClientDataForProjectIdAndAccount(String, String),

    #[error("Tried to interact with channel that's already closed")]
    ChannelClosed,

    #[error(transparent)]
    DecodeError(#[from] DecodeError),

    #[error("Missing {0}")]
    SubscriptionAuthError(String),

    #[error(transparent)]
    TryFromSliceError(#[from] std::array::TryFromSliceError),

    #[error("Invalid key length")]
    HkdfInvalidLength,

    #[error("Failed to get value from json")]
    JsonGetError,

    #[error("Cryptography failure: {0}")]
    EncryptionError(String),

    #[error("Failed to receive on websocket")]
    RecvError,

    #[error(transparent)]
    SystemTimeError(#[from] std::time::SystemTimeError),

    #[error("Failed to parse the keypair seed")]
    InvalidKeypairSeed,

    #[error("GeoIpReader Error: {0}")]
    GeoIpReader(String),

    #[error("BatchCollector Error: {0}")]
    BatchCollector(String),

    #[error(transparent)]
    JwtVerificationError(#[from] auth::AuthError),

    #[error(transparent)]
    ClientIdDecodingError(#[from] ClientIdDecodingError),

    #[error(transparent)]
    ChronoParse(#[from] chrono::ParseError),

    #[error(transparent)]
    Other(#[from] anyhow::Error),

    #[error(transparent)]
    Redis(#[from] crate::storage::error::StorageError),

    #[error(transparent)]
    InvalidHeaderValue(#[from] hyper::header::InvalidHeaderValue),

    #[error(transparent)]
    ToStrError(#[from] hyper::header::ToStrError),

    #[error(transparent)]
    EdDalek(#[from] ed25519_dalek::ed25519::Error),

    #[error("Received wc_notifyWatchSubscriptions on wrong topic: {0}")]
    WrongNotifyWatchSubscriptionsTopic(Topic),

    #[error("Not authorized to control that app's subscriptions")]
    AppSubscriptionsUnauthorized,

<<<<<<< HEAD
    #[error("sqlx error: {0}")]
    SqlxError(#[from] sqlx::error::Error),

    #[error("sqlx migration error: {0}")]
    SqlxMigrationError(#[from] sqlx::migrate::MigrateError),
=======
    #[error("`app` invalid, not a did:web")]
    AppNotDidWeb,
>>>>>>> 3e8ad15d
}

impl IntoResponse for Error {
    fn into_response(self) -> axum::response::Response {
        warn!("Error response: {:?}", self);
        match self {
            Self::Url(_) => (StatusCode::BAD_REQUEST, "Invalid url. ").into_response(),
            Self::Hex(_) => (StatusCode::BAD_REQUEST, "Invalid symmetric key").into_response(),
            error => {
                error!("Unhandled error: {:?}", error);
                (StatusCode::INTERNAL_SERVER_ERROR, "Internal server error.").into_response()
            }
        }
    }
}<|MERGE_RESOLUTION|>--- conflicted
+++ resolved
@@ -153,16 +153,14 @@
     #[error("Not authorized to control that app's subscriptions")]
     AppSubscriptionsUnauthorized,
 
-<<<<<<< HEAD
     #[error("sqlx error: {0}")]
     SqlxError(#[from] sqlx::error::Error),
 
     #[error("sqlx migration error: {0}")]
     SqlxMigrationError(#[from] sqlx::migrate::MigrateError),
-=======
+
     #[error("`app` invalid, not a did:web")]
     AppNotDidWeb,
->>>>>>> 3e8ad15d
 }
 
 impl IntoResponse for Error {
