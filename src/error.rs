use {
    crate::{
<<<<<<< HEAD
        auth,
        model::types::AccountId,
        websocket_service::handlers::notify_watch_subscriptions::CheckAppAuthorizationError,
=======
        auth, websocket_service::handlers::notify_watch_subscriptions::CheckAppAuthorizationError,
>>>>>>> 6bc68c5a
    },
    axum::response::IntoResponse,
    data_encoding::DecodeError,
    hyper::StatusCode,
    relay_rpc::domain::{ClientIdDecodingError, ProjectId, Topic},
    std::string::FromUtf8Error,
    tracing::{error, warn},
};

pub type Result<T> = std::result::Result<T, Error>;

#[derive(Debug, thiserror::Error)]
pub enum Error {
    #[error("Invalid event for webhook")]
    InvalidEvent,

    #[error("The provided url has invalid scheme")]
    InvalidScheme,

    #[error("The Relay client has stopped working")]
    RelayClientStopped,

    #[error("Invalid account")]
    InvalidAccount,

    #[error(transparent)]
    Reqwest(#[from] reqwest::Error),

    #[error(transparent)]
    Envy(#[from] envy::Error),

    #[error(transparent)]
    RpcAuth(#[from] relay_rpc::auth::Error),

    #[error(transparent)]
    Database(#[from] mongodb::error::Error),

    #[error(transparent)]
    Url(#[from] url::ParseError),

    #[error("URL missing host")]
    UrlMissingHost,

    #[error(transparent)]
    Hex(#[from] hex::FromHexError),

    #[error(transparent)]
    Prometheus(#[from] prometheus_core::Error),

    #[error(transparent)]
    SerdeJson(#[from] serde_json::error::Error),

    #[error(transparent)]
    WebSocket(#[from] tungstenite::Error),

    #[error(transparent)]
    Broadcast(#[from] tokio::sync::broadcast::error::TryRecvError),

    #[error(transparent)]
    FromUtf8Error(#[from] FromUtf8Error),

    #[error(transparent)]
    TokioTimeElapsed(#[from] tokio::time::error::Elapsed),

    #[error(transparent)]
    Base64Decode(#[from] base64::DecodeError),

    #[error(transparent)]
    WalletConnectClient(#[from] relay_client::error::Error),

    #[error(transparent)]
    TryRecvError(#[from] tokio::sync::mpsc::error::TryRecvError),

    #[error("No project found associated with topic {0}")]
    NoProjectDataForTopic(Topic),

    #[error("No project found associated with app_domain {0}")]
    NoProjectDataForAppDomain(String),

    #[error("No client found associated with topic {0}")]
    NoClientDataForTopic(Topic),

    #[error("No project found associated with project ID {0}")]
    NoProjectDataForProjectId(ProjectId),

    #[error("No client found associated with project ID {0} and account {1}")]
    NoClientDataForProjectIdAndAccount(ProjectId, AccountId),

    #[error("Tried to interact with channel that's already closed")]
    ChannelClosed,

    #[error(transparent)]
    DecodeError(#[from] DecodeError),

    #[error("Missing {0}")]
    SubscriptionAuthError(String),

    #[error(transparent)]
    TryFromSliceError(#[from] std::array::TryFromSliceError),

    #[error("Invalid key length")]
    HkdfInvalidLength,

    #[error("Failed to get value from json")]
    JsonGetError,

    #[error("Cryptography failure: {0}")]
    EncryptionError(String),

    #[error("Failed to receive on websocket")]
    RecvError,

    #[error(transparent)]
    SystemTimeError(#[from] std::time::SystemTimeError),

    #[error("Failed to parse the keypair seed")]
    InvalidKeypairSeed,

    #[error("GeoIpReader Error: {0}")]
    GeoIpReader(String),

    #[error("BatchCollector Error: {0}")]
    BatchCollector(String),

    #[error(transparent)]
    JwtVerificationError(#[from] auth::AuthError),

    #[error(transparent)]
    ClientIdDecodingError(#[from] ClientIdDecodingError),

    #[error(transparent)]
    ChronoParse(#[from] chrono::ParseError),

    #[error(transparent)]
    Other(#[from] anyhow::Error),

    #[error(transparent)]
    Redis(#[from] crate::storage::error::StorageError),

    #[error(transparent)]
    InvalidHeaderValue(#[from] hyper::header::InvalidHeaderValue),

    #[error(transparent)]
    ToStrError(#[from] hyper::header::ToStrError),

    #[error(transparent)]
    EdDalek(#[from] ed25519_dalek::ed25519::Error),

    #[error("Received wc_notifyWatchSubscriptions on wrong topic: {0}")]
    WrongNotifyWatchSubscriptionsTopic(Topic),

    #[error("Not authorized to control that app's subscriptions")]
    AppSubscriptionsUnauthorized,

    #[error("The requested app does not match the project's app domain")]
    AppDoesNotMatch,

    #[error("`app` invalid, not a did:web")]
    AppNotDidWeb,

    #[error(transparent)]
    AppNotAuthorized(#[from] CheckAppAuthorizationError),

    #[error("sqlx error: {0}")]
    SqlxError(#[from] sqlx::error::Error),

    #[error("sqlx migration error: {0}")]
    SqlxMigrationError(#[from] sqlx::migrate::MigrateError),
}

impl IntoResponse for Error {
    fn into_response(self) -> axum::response::Response {
        warn!("Error response: {:?}", self);
        match self {
            Self::Url(_) => (StatusCode::BAD_REQUEST, "Invalid url. ").into_response(),
            Self::Hex(_) => (StatusCode::BAD_REQUEST, "Invalid symmetric key").into_response(),
            error => {
                error!("Unhandled error: {:?}", error);
                (StatusCode::INTERNAL_SERVER_ERROR, "Internal server error.").into_response()
            }
        }
    }
}<|MERGE_RESOLUTION|>--- conflicted
+++ resolved
@@ -1,12 +1,6 @@
 use {
     crate::{
-<<<<<<< HEAD
-        auth,
-        model::types::AccountId,
-        websocket_service::handlers::notify_watch_subscriptions::CheckAppAuthorizationError,
-=======
         auth, websocket_service::handlers::notify_watch_subscriptions::CheckAppAuthorizationError,
->>>>>>> 6bc68c5a
     },
     axum::response::IntoResponse,
     data_encoding::DecodeError,
