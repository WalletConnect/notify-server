--- conflicted
+++ resolved
@@ -78,7 +78,6 @@
     let req = decrypt_message::<NotifyWatchSubscriptions, _>(envelope, &response_sym_key)
         .map_err(RelayMessageServerError::NotifyServerError)?; // TODO change to client error?
 
-<<<<<<< HEAD
     async fn handle(
         state: &AppState,
         req: &JsonRpcRequest<NotifyWatchSubscriptions>,
@@ -113,21 +112,10 @@
                 &request_auth.ksu,
                 &request_auth.sub,
                 state.redis.as_ref(),
-                &state.provider,
+                state.provider.as_ref(),
                 state.metrics.as_ref(),
             )
             .await?
-=======
-        verify_identity(
-            &request_iss_client_id,
-            &request_auth.ksu,
-            &request_auth.sub,
-            state.redis.as_ref(),
-            state.provider.as_ref(),
-            state.metrics.as_ref(),
-        )
-        .await?
->>>>>>> 514f8e98
 
             // TODO verify `sub_auth.aud` matches `notify-server.identity_keypair`
 
