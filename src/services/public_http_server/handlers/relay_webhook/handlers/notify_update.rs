use {
    super::notify_watch_subscriptions::prepare_subscription_watchers,
    crate::{
        analytics::subscriber_update::{NotifyClientMethod, SubscriberUpdateParams},
        auth::{
            add_ttl, from_jwt, sign_jwt, verify_identity, AuthError, Authorization, AuthorizedApp,
            DidWeb, NotifyServerSubscription, SharedClaims, SubscriptionUpdateRequestAuth,
            SubscriptionUpdateResponseAuth,
        },
        error::NotifyServerError,
        model::{
            helpers::{
                get_project_by_id, get_subscriber_by_topic, update_subscriber, SubscriberWithScope,
                SubscriptionWatcherQuery,
            },
            types::Project,
        },
        publish_relay_message::publish_relay_message,
        rate_limit::{self, Clock, RateLimitError},
        registry::storage::redis::Redis,
        rpc::{
            decode_key, JsonRpcRequest, JsonRpcResponse, JsonRpcResponseError, NotifyUpdate,
            ResponseAuth,
        },
        services::public_http_server::handlers::relay_webhook::{
            error::{RelayMessageClientError, RelayMessageError, RelayMessageServerError},
            handlers::{
                decrypt_message, notify_watch_subscriptions::send_to_subscription_watchers,
            },
            RelayIncomingMessage,
        },
        spec::{
            NOTIFY_UPDATE_ACT, NOTIFY_UPDATE_RESPONSE_ACT, NOTIFY_UPDATE_RESPONSE_TAG,
            NOTIFY_UPDATE_RESPONSE_TTL,
        },
        state::AppState,
        types::{parse_scope, Envelope, EnvelopeType0},
        utils::{is_same_address, topic_from_key},
    },
    base64::Engine,
    chrono::Utc,
    relay_rpc::{
        auth::ed25519_dalek::SigningKey,
        domain::{DecodedClientId, Topic},
        rpc::Publish,
    },
    std::{collections::HashSet, sync::Arc},
    tracing::info,
};

// TODO test idempotency
pub async fn handle(msg: RelayIncomingMessage, state: &AppState) -> Result<(), RelayMessageError> {
    if let Some(redis) = state.redis.as_ref() {
        notify_update_rate_limit(redis, &msg.topic, &state.clock).await?;
    }

    // TODO combine these two SQL queries
    let subscriber =
        get_subscriber_by_topic(msg.topic.clone(), &state.postgres, state.metrics.as_ref())
            .await
            .map_err(|e| match e {
                sqlx::Error::RowNotFound => RelayMessageError::Client(
                    RelayMessageClientError::WrongNotifyUpdateTopic(msg.topic.clone()),
                ),
                e => {
                    RelayMessageError::Server(RelayMessageServerError::NotifyServerError(e.into()))
                }
            })?;
    let project = get_project_by_id(subscriber.project, &state.postgres, state.metrics.as_ref())
        .await
        .map_err(|e| RelayMessageServerError::NotifyServerError(e.into()))?; // TODO change to client error?
    info!("project.id: {}", project.id);
    let project_client_id = project
        .get_authentication_client_id()
        .map_err(RelayMessageServerError::NotifyServerError)?; // TODO change to client error?

    let envelope = Envelope::<EnvelopeType0>::from_bytes(
        base64::engine::general_purpose::STANDARD
            .decode(msg.message.to_string())
            .map_err(RelayMessageClientError::DecodeMessage)?,
    )
    .map_err(RelayMessageClientError::EnvelopeParseError)?;

    let sym_key =
        decode_key(&subscriber.sym_key).map_err(RelayMessageServerError::NotifyServerError)?; // TODO change to client error?
    if msg.topic != topic_from_key(&sym_key) {
        return Err(RelayMessageServerError::NotifyServerError(
            NotifyServerError::TopicDoesNotMatchKey,
        ))?; // TODO change to client error?
    }

    let req = decrypt_message::<NotifyUpdate, _>(envelope, &sym_key)
        .map_err(RelayMessageServerError::NotifyServerError)?; // TODO change to client error?

    async fn handle(
        state: &AppState,
        msg: &RelayIncomingMessage,
        req: &JsonRpcRequest<NotifyUpdate>,
        subscriber: &SubscriberWithScope,
        project: &Project,
        project_client_id: DecodedClientId,
    ) -> Result<
        (
            ResponseAuth,
            Vec<(SubscriptionWatcherQuery, Vec<NotifyServerSubscription>)>,
        ),
        RelayMessageError,
    > {
        info!("req.id: {}", req.id);
        info!("req.jsonrpc: {}", req.jsonrpc); // TODO verify this
        info!("req.method: {}", req.method); // TODO verify this

        let request_auth = from_jwt::<SubscriptionUpdateRequestAuth>(&req.params.update_auth)
            .map_err(RelayMessageClientError::JwtError)?;
        info!(
            "request_auth.shared_claims.iss: {:?}",
            request_auth.shared_claims.iss
        );
        let request_iss_client_id =
            DecodedClientId::try_from_did_key(&request_auth.shared_claims.iss)
                .map_err(AuthError::JwtIssNotDidKey)
                .map_err(|e| RelayMessageServerError::NotifyServerError(e.into()))?; // TODO change to client error?
        if request_auth.app.domain() != project.app_domain {
            Err(RelayMessageClientError::AppDoesNotMatch)?;
        }

        let (account, siwe_domain) = {
            if request_auth.shared_claims.act != NOTIFY_UPDATE_ACT {
                return Err(AuthError::InvalidAct)
                    .map_err(|e| RelayMessageServerError::NotifyServerError(e.into()))?;
                // TODO change to client error?
            }

            let Authorization {
                account,
                app,
                domain,
            } = verify_identity(
                &request_iss_client_id,
                &request_auth.ksu,
                &request_auth.sub,
                state.redis.as_ref(),
                state.provider.as_ref(),
                state.metrics.as_ref(),
            )
            .await?;

            // TODO verify `sub_auth.aud` matches `project_data.identity_keypair`

            if let AuthorizedApp::Limited(app) = app {
                if app != project.app_domain {
                    Err(RelayMessageClientError::AppSubscriptionsUnauthorized)?;
                }
            }

            if !is_same_address(&account, &subscriber.account) {
                Err(RelayMessageServerError::NotifyServerError(
                    NotifyServerError::AccountNotAuthorized,
                ))?;
                // TODO change to client error?
            }

            (account, domain)
        };

        let old_scope = subscriber.scope.iter().cloned().collect::<HashSet<_>>();
        let new_scope = parse_scope(&request_auth.scp)
            .map_err(|e| RelayMessageServerError::NotifyServerError(e.into()))?; // TODO change to client error?

        let subscriber = update_subscriber(
            subscriber.id,
            new_scope.clone(),
            &state.postgres,
            state.metrics.as_ref(),
        )
        .await
        .map_err(|e| RelayMessageServerError::NotifyServerError(e.into()))?; // TODO change to client error?

        // TODO do in same transaction as update_subscriber()
        // state
        //     .notify_webhook(
        //         project_id.as_ref(),
        //         WebhookNotificationEvent::Updated,
        //         account.as_ref(),
        //     )
        //     .await?;

<<<<<<< HEAD
        state.analytics.client(SubscriberUpdateParams {
            project_pk: project.id,
            project_id: project.project_id.clone(),
            pk: subscriber.id,
            account: subscriber.account, // Use a consistent account for analytics rather than the per-request one
            updated_by_iss: request_auth.shared_claims.iss.clone().into(),
            updated_by_domain: siwe_domain,
            method: NotifyClientMethod::Update,
            old_scope,
            new_scope,
            notification_topic: subscriber.topic.clone(),
            topic: msg.topic.clone(),
        });
=======
    state.analytics.subscriber_update(SubscriberUpdateParams {
        project_pk: project.id,
        project_id: project.project_id,
        pk: subscriber.id,
        account: subscriber.account, // Use a consistent account for analytics rather than the per-request one
        updated_by_iss: request_auth.shared_claims.iss.clone().into(),
        updated_by_domain: siwe_domain,
        method: NotifyClientMethod::Update,
        old_scope,
        new_scope,
        notification_topic: subscriber.topic.clone(),
        topic,
    });
>>>>>>> 46fb2009

        let (sbs, watchers_with_subscriptions) = prepare_subscription_watchers(
            &request_iss_client_id,
            &request_auth.shared_claims.mjv,
            &account,
            &project.app_domain,
            &state.postgres,
            state.metrics.as_ref(),
        )
        .await
        .map_err(RelayMessageServerError::NotifyServerError)?; // TODO change to client error?

        let now = Utc::now();
        let response_auth = SubscriptionUpdateResponseAuth {
            shared_claims: SharedClaims {
                iat: now.timestamp() as u64,
                exp: add_ttl(now, NOTIFY_UPDATE_RESPONSE_TTL).timestamp() as u64,
                iss: project_client_id.to_did_key(),
                aud: request_iss_client_id.to_did_key(),
                act: NOTIFY_UPDATE_RESPONSE_ACT.to_owned(),
                mjv: "1".to_owned(),
            },
            sub: account.to_did_pkh(),
            app: DidWeb::from_domain(project.app_domain.clone()),
            sbs,
        };
        let response_auth = sign_jwt(
            response_auth,
            &SigningKey::from_bytes(
                &decode_key(&project.authentication_private_key)
                    .map_err(RelayMessageServerError::NotifyServerError)?, // TODO change to client error?
            ),
        )
        .map_err(RelayMessageServerError::NotifyServerError)?; // TODO change to client error?

        Ok((ResponseAuth { response_auth }, watchers_with_subscriptions))
    }

    let result = handle(state, &msg, &req, &subscriber, &project, project_client_id).await;

    let (response, watchers_with_subscriptions) = match result {
        Ok((result, watchers_with_subscriptions)) => (
            serde_json::to_vec(&JsonRpcResponse::new(req.id, result))
                .map_err(Into::into)
                .map_err(RelayMessageServerError::NotifyServerError)?,
            Some(watchers_with_subscriptions),
        ),
        Err(e) => (
            serde_json::to_vec(&JsonRpcResponseError::new(req.id, e.into()))
                .map_err(Into::into)
                .map_err(RelayMessageServerError::NotifyServerError)?,
            None,
        ),
    };

    let response_fut = async {
        let envelope = Envelope::<EnvelopeType0>::new(&sym_key, response)
            .map_err(RelayMessageServerError::NotifyServerError)?;
        let base64_notification =
            base64::engine::general_purpose::STANDARD.encode(envelope.to_bytes());

        publish_relay_message(
            &state.relay_client,
            &Publish {
                topic: msg.topic,
                message: base64_notification.into(),
                tag: NOTIFY_UPDATE_RESPONSE_TAG,
                ttl_secs: NOTIFY_UPDATE_RESPONSE_TTL.as_secs() as u32,
                prompt: false,
            },
            state.metrics.as_ref(),
        )
        .await
        .map_err(Into::into)
        .map_err(RelayMessageServerError::NotifyServerError)
    };

    if let Some(watchers_with_subscriptions) = watchers_with_subscriptions {
        let watcher_fut = async {
            send_to_subscription_watchers(
                watchers_with_subscriptions,
                &state.notify_keys.authentication_secret,
                &state.notify_keys.authentication_client_id,
                &state.relay_client,
                state.metrics.as_ref(),
            )
            .await
            .map_err(Into::into)
        };

        tokio::try_join!(response_fut, watcher_fut)?;
    } else {
        response_fut.await?;
    }

    Ok(())
}

pub async fn notify_update_rate_limit(
    redis: &Arc<Redis>,
    topic: &Topic,
    clock: &Clock,
) -> Result<(), RateLimitError> {
    rate_limit::token_bucket(
        redis,
        format!("notify-update-{topic}"),
        100,
        chrono::Duration::seconds(1),
        1,
        clock,
    )
    .await
}<|MERGE_RESOLUTION|>--- conflicted
+++ resolved
@@ -185,8 +185,7 @@
         //     )
         //     .await?;
 
-<<<<<<< HEAD
-        state.analytics.client(SubscriberUpdateParams {
+        state.analytics.subscriber_update(SubscriberUpdateParams {
             project_pk: project.id,
             project_id: project.project_id.clone(),
             pk: subscriber.id,
@@ -199,21 +198,6 @@
             notification_topic: subscriber.topic.clone(),
             topic: msg.topic.clone(),
         });
-=======
-    state.analytics.subscriber_update(SubscriberUpdateParams {
-        project_pk: project.id,
-        project_id: project.project_id,
-        pk: subscriber.id,
-        account: subscriber.account, // Use a consistent account for analytics rather than the per-request one
-        updated_by_iss: request_auth.shared_claims.iss.clone().into(),
-        updated_by_domain: siwe_domain,
-        method: NotifyClientMethod::Update,
-        old_scope,
-        new_scope,
-        notification_topic: subscriber.topic.clone(),
-        topic,
-    });
->>>>>>> 46fb2009
 
         let (sbs, watchers_with_subscriptions) = prepare_subscription_watchers(
             &request_iss_client_id,
