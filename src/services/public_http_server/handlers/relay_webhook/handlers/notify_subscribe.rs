--- conflicted
+++ resolved
@@ -274,7 +274,7 @@
         info!("Timing: Finished subscribing to topic");
 
         info!("Timing: Recording SubscriberUpdateParams");
-        state.analytics.client(SubscriberUpdateParams {
+        state.analytics.subscriber_update(SubscriberUpdateParams {
             project_pk: project.id,
             project_id: project.project_id.clone(),
             pk: subscriber.id,
@@ -300,45 +300,6 @@
         .await
         .map_err(RelayMessageServerError::NotifyServerError)?; // TODO change to client error?
 
-<<<<<<< HEAD
-=======
-    let notify_topic = subscriber.topic;
-
-    info!("Timing: Subscribing to notify_topic: {notify_topic}");
-    subscribe_relay_topic(&state.relay_client, &notify_topic, state.metrics.as_ref())
-        .await
-        .map_err(|e| RelayMessageServerError::NotifyServerError(e.into()))?;
-    info!("Timing: Finished subscribing to topic");
-
-    info!("Timing: Recording SubscriberUpdateParams");
-    state.analytics.subscriber_update(SubscriberUpdateParams {
-        project_pk: project.id,
-        project_id: project.project_id,
-        pk: subscriber.id,
-        account: subscriber.account, // Use a consistent account for analytics rather than the per-request one
-        updated_by_iss: request_iss_client_id.to_did_key().into(),
-        updated_by_domain: siwe_domain,
-        method: NotifyClientMethod::Subscribe,
-        old_scope: HashSet::new(),
-        new_scope: scope.clone(),
-        notification_topic: notify_topic.clone(),
-        topic,
-    });
-    info!("Timing: Finished recording SubscriberUpdateParams");
-
-    let (sbs, watchers_with_subscriptions) = prepare_subscription_watchers(
-        &request_iss_client_id,
-        &request_auth.shared_claims.mjv,
-        &account,
-        &project.app_domain,
-        &state.postgres,
-        state.metrics.as_ref(),
-    )
-    .await
-    .map_err(RelayMessageServerError::NotifyServerError)?; // TODO change to client error?
-
-    let response_fut = async {
->>>>>>> 46fb2009
         let now = Utc::now();
         let response_message = SubscriptionResponseAuth {
             shared_claims: SharedClaims {
