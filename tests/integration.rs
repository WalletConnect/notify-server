use {
    base64::Engine,
    chacha20poly1305::{
        aead::{generic_array::GenericArray, Aead, OsRng},
        ChaCha20Poly1305,
        KeyInit,
    },
    chrono::Utc,
    data_encoding::BASE64URL,
    ed25519_dalek::{Signer, SigningKey},
    hyper::StatusCode,
    lazy_static::lazy_static,
    notify_server::{
        auth::{
            add_ttl,
            from_jwt,
            AuthError,
            GetSharedClaims,
            SharedClaims,
            SubscriptionDeleteRequestAuth,
            SubscriptionDeleteResponseAuth,
            SubscriptionRequestAuth,
            SubscriptionResponseAuth,
            SubscriptionUpdateRequestAuth,
            SubscriptionUpdateResponseAuth,
            WatchSubscriptionsRequestAuth,
            WatchSubscriptionsResponseAuth,
        },
        handlers::notify::JwtMessage,
        jsonrpc::NotifyPayload,
        spec::{
            NOTIFY_DELETE_RESPONSE_TAG,
            NOTIFY_DELETE_TAG,
            NOTIFY_DELETE_TTL,
            NOTIFY_MESSAGE_TAG,
            NOTIFY_SUBSCRIBE_RESPONSE_TAG,
            NOTIFY_SUBSCRIBE_TAG,
            NOTIFY_SUBSCRIBE_TTL,
            NOTIFY_UPDATE_RESPONSE_TAG,
            NOTIFY_UPDATE_TAG,
            NOTIFY_UPDATE_TTL,
            NOTIFY_WATCH_SUBSCRIPTIONS_RESPONSE_TAG,
            NOTIFY_WATCH_SUBSCRIPTIONS_TAG,
            NOTIFY_WATCH_SUBSCRIPTIONS_TTL,
        },
        types::{Envelope, EnvelopeType0, EnvelopeType1, Notification},
        websocket_service::{
            decode_key,
            derive_key,
            NotifyMessage,
            NotifyResponse,
            NotifyWatchSubscriptions,
        },
        wsclient::{self, RelayClientEvent},
    },
    rand::{rngs::StdRng, Rng, SeedableRng},
    relay_rpc::{
        auth::{
            cacao::{self, signature::Eip191},
            ed25519_dalek::Keypair,
        },
        domain::DecodedClientId,
        jwt::{JwtHeader, JWT_HEADER_ALG, JWT_HEADER_TYP},
    },
    serde::Serialize,
    serde_json::json,
    sha2::Digest,
    sha3::Keccak256,
    std::sync::Arc,
    url::Url,
    x25519_dalek::{PublicKey, StaticSecret},
};

const JWT_LEEWAY: i64 = 30;

lazy_static! {
    static ref KEYS_SERVER: Url = "https://staging.keys.walletconnect.com".parse().unwrap();
}

fn urls(env: String) -> (String, String) {
    match env.as_str() {
        "PROD" => (
            "https://notify.walletconnect.com".to_owned(),
            "wss://relay.walletconnect.com".to_owned(),
        ),
        "STAGING" => (
            "https://staging.notify.walletconnect.com".to_owned(),
            "wss://staging.relay.walletconnect.com".to_owned(),
        ),
        "DEV" => (
            "https://dev.notify.walletconnect.com".to_owned(),
            "wss://staging.relay.walletconnect.com".to_owned(),
        ),
        "LOCAL" => (
            "http://127.0.0.1:3000".to_owned(),
            "wss://staging.relay.walletconnect.com".to_owned(),
        ),
        _ => panic!("Invalid environment"),
    }
}

#[tokio::test]
async fn notify_properly_sending_message() {
    let env = std::env::var("ENVIRONMENT").unwrap_or("LOCAL".to_owned());
    let (notify_url, relay_url) = urls(env);
    let project_id =
        std::env::var("TEST_PROJECT_ID").expect("Tests requires TEST_PROJECT_ID to be set");

    let keypair = Keypair::generate(&mut StdRng::from_entropy());
    let signing_key = SigningKey::from_bytes(keypair.secret_key().as_bytes());
    let client_id = DecodedClientId::from_key(&keypair.public_key());
    let client_did_key = format!("did:key:{client_id}");

    let account_signing_key = k256::ecdsa::SigningKey::random(&mut OsRng);
    let address = &Keccak256::default()
        .chain_update(
            &account_signing_key
                .verifying_key()
                .to_encoded_point(false)
                .as_bytes()[1..],
        )
        .finalize()[12..];
    let account = format!("eip155:1:0x{}", hex::encode(address));
    let did_pkh = format!("did:pkh:{account}");

    let secret = StaticSecret::random_from_rng(OsRng);
    let public = PublicKey::from(&secret);

    // Create a websocket client to communicate with relay
    let (tx, mut rx) = tokio::sync::mpsc::unbounded_channel();

    let connection_handler = wsclient::RelayConnectionHandler::new("notify-client", tx);
    let wsclient = Arc::new(relay_client::websocket::Client::new(connection_handler));

    let opts =
        wsclient::create_connection_opts(&relay_url, &project_id, &keypair, &notify_url).unwrap();
    wsclient.connect(&opts).await.unwrap();

    // Eat up the "connected" message
    _ = rx.recv().await.unwrap();

    // Register identity key with keys server
    {
        let mut cacao = cacao::Cacao {
            h: cacao::header::Header {
                t: "eip4361".to_owned(),
            },
            p: cacao::payload::Payload {
                domain: format!(
                    "{}{}",
                    KEYS_SERVER.domain().unwrap(),
                    KEYS_SERVER
                        .port()
                        .map(|port| format!(":{port}"))
                        .unwrap_or_else(|| "".to_owned())
                ),
                iss: did_pkh.clone(),
                statement: None,
                aud: KEYS_SERVER.to_string(),
                version: cacao::Version::V1,
                nonce: "xxxx".to_owned(), // TODO
                iat: Utc::now().to_rfc3339(),
                exp: None,
                nbf: None,
                request_id: None,
                resources: Some(vec![client_did_key.clone()]),
            },
            s: cacao::signature::Signature {
                t: "".to_owned(),
                s: "".to_owned(),
            },
        };
        let (signature, recovery): (k256::ecdsa::Signature, _) = account_signing_key
            .sign_digest_recoverable(Keccak256::new_with_prefix(
                Eip191.eip191_bytes(&cacao.siwe_message().unwrap()),
            ))
            .unwrap();
        let cacao_signature = [&signature.to_bytes()[..], &[recovery.to_byte()]].concat();
        cacao.s.t = "eip191".to_owned();
        cacao.s.s = hex::encode(cacao_signature);
        cacao.verify().unwrap();

        let response = reqwest::Client::builder()
            .build()
            .unwrap()
            .post(KEYS_SERVER.join("/identity").unwrap())
            .header("Content-Type", "application/json")
            .body(serde_json::to_string(&json!({"cacao": cacao})).unwrap())
            .send()
            .await
            .unwrap();
        let status = response.status();
        assert!(status.is_success());
    }

    // ==== watchSubscriptions ====
    {
        let (key_agreement_key, authentication_key) = {
            let did_json_url = Url::parse(&notify_url)
                .unwrap()
                .join("/.well-known/did.json")
                .unwrap();
            let did_json = reqwest::get(did_json_url
            ,
        )
        .await
        .unwrap()
        .json::<serde_json::Value>() // TODO use struct
        .await
        .unwrap();
            let verification_method = did_json
                .get("verificationMethod")
                .unwrap()
                .as_array()
                .unwrap();
            let key_agreement = verification_method
                .iter()
                .find(|key| {
                    key.as_object()
                        .unwrap()
                        .get("id")
                        .unwrap()
                        .as_str()
                        .unwrap()
                        .ends_with("key-0")
                })
                .unwrap()
                .as_object()
                .unwrap()
                .get("publicKeyJwk")
                .unwrap()
                .as_object()
                .unwrap()
                .get("x")
                .unwrap()
                .as_str()
                .unwrap();
            let authentication = verification_method
                .iter()
                .find(|key| {
                    key.as_object()
                        .unwrap()
                        .get("id")
                        .unwrap()
                        .as_str()
                        .unwrap()
                        .ends_with("key-1")
                })
                .unwrap()
                .as_object()
                .unwrap()
                .get("publicKeyJwk")
                .unwrap()
                .as_object()
                .unwrap()
                .get("x")
                .unwrap()
                .as_str()
                .unwrap();
            let key_agreement: [u8; 32] = BASE64URL
                .decode(key_agreement.as_bytes())
                .unwrap()
                .try_into()
                .unwrap();
            let authentication: [u8; 32] = BASE64URL
                .decode(authentication.as_bytes())
                .unwrap()
                .try_into()
                .unwrap();
            (key_agreement, authentication)
        };

        let now = Utc::now();
        let subscription_auth = WatchSubscriptionsRequestAuth {
            act: "notify_watch_subscriptions".to_owned(),
            shared_claims: SharedClaims {
                iat: now.timestamp() as u64,
                exp: add_ttl(now, NOTIFY_SUBSCRIBE_TTL).timestamp() as u64,
                iss: client_did_key.clone(),
            },
            ksu: KEYS_SERVER.to_string(),
            sub: did_pkh.clone(),
            aud: client_did_key.clone(), // TODO should be dapp key not client_id
        };

        let message = NotifyMessage::new(NotifyWatchSubscriptions {
            watch_subscriptions_auth: encode_auth(&subscription_auth, &signing_key),
        });

        let response_topic_key =
            derive_key(&x25519_dalek::PublicKey::from(key_agreement_key), &secret).unwrap();
        let response_topic = sha256::digest(&response_topic_key);

        let envelope =
            Envelope::<EnvelopeType1>::new(&response_topic_key, message, *public.as_bytes())
                .unwrap();
        let message = base64::engine::general_purpose::STANDARD.encode(envelope.to_bytes());

        let watch_subscriptions_topic = sha256::digest(&key_agreement_key);
        wsclient
            .publish(
                watch_subscriptions_topic.into(),
                message,
                NOTIFY_WATCH_SUBSCRIPTIONS_TAG,
                NOTIFY_WATCH_SUBSCRIPTIONS_TTL,
                false,
            )
            .await
            .unwrap();

        wsclient
            .subscribe(response_topic.clone().into())
            .await
            .unwrap();

        let resp = rx.recv().await.unwrap();

        let RelayClientEvent::Message(msg) = resp else {
            panic!("Expected message, got {:?}", resp);
        };
        assert_eq!(msg.tag, NOTIFY_WATCH_SUBSCRIPTIONS_RESPONSE_TAG);

        let Envelope::<EnvelopeType0> { sealbox, iv, .. } = Envelope::<EnvelopeType0>::from_bytes(
            base64::engine::general_purpose::STANDARD
                .decode(msg.message.as_bytes())
                .unwrap(),
        )
        .unwrap();

        let decrypted_response =
            ChaCha20Poly1305::new(GenericArray::from_slice(&response_topic_key))
                .decrypt(&iv.into(), chacha20poly1305::aead::Payload::from(&*sealbox))
                .unwrap();

        let response: NotifyResponse<serde_json::Value> =
            serde_json::from_slice(&decrypted_response).unwrap();

        let response_auth = response
        .result
        .get("responseAuth") // TODO use structure
        .unwrap()
        .as_str()
        .unwrap();
        let auth = from_jwt::<WatchSubscriptionsResponseAuth>(response_auth).unwrap();
        assert_eq!(auth.act, "notify_watch_subscriptions_response");
        assert_eq!(
            auth.shared_claims.iss,
            format!("did:key:{}", DecodedClientId(authentication_key))
        );
        assert!(auth.sbs.is_empty());
    }

    // ==== subscribe topic ====

    // TODO rename to "TEST_PROJECT_SECRET"
    let project_secret =
        std::env::var("NOTIFY_PROJECT_SECRET").expect("NOTIFY_PROJECT_SECRET not set");

    // Register project - generating subscribe topic
    let subscribe_topic_response = reqwest::Client::new()
        .post(format!("{}/{}/subscribe-topic", &notify_url, &project_id))
        .bearer_auth(&project_secret)
        .json(&json!({ "dappUrl": "https://my-test-app.com" }))
        .send()
        .await
        .unwrap();
    assert_eq!(subscribe_topic_response.status(), StatusCode::OK);
    let subscribe_topic_response_body: serde_json::Value =
        subscribe_topic_response.json().await.unwrap();

    // Get app public key
    // TODO use struct
    let dapp_pubkey = subscribe_topic_response_body
        .get("subscribeTopicPublicKey")
        .unwrap()
        .as_str()
        .unwrap();

    // TODO use struct
    let dapp_identity_pubkey = subscribe_topic_response_body
        .get("identityPublicKey")
        .unwrap()
        .as_str()
        .unwrap();

    // Get subscribe topic for dapp
<<<<<<< HEAD
    let subscribe_topic = sha256::digest(hex::decode(dapp_pubkey).unwrap().as_slice());
=======
    let subscribe_topic = sha256::digest(&*hex::decode(dapp_pubkey).unwrap());

    let decoded_client_id = DecodedClientId(*keypair.public_key().as_bytes());
    let client_id = ClientId::from(decoded_client_id);
    let did_key = format!("did:key:{}", client_id);

    // Register identity key with keys server
    let mut cacao = cacao::Cacao {
        h: cacao::header::Header {
            t: "eip4361".to_owned(),
        },
        p: cacao::payload::Payload {
            domain: "app.example.com".to_owned(),
            iss: did_pkh.clone(),
            statement: None, // TODO add statement
            aud: did_key.clone(),
            version: cacao::Version::V1,
            nonce: "xxxx".to_owned(), // TODO
            iat: Utc::now().to_rfc3339(),
            exp: None,
            nbf: None,
            request_id: None,
            resources: None, // TODO add identity.walletconnect.com
        },
        s: cacao::signature::Signature {
            t: "".to_owned(),
            s: "".to_owned(),
        },
    };
    let (signature, recovery): (k256::ecdsa::Signature, _) = account_signing_key
        .sign_digest_recoverable(Keccak256::new_with_prefix(
            Eip191.eip191_bytes(&cacao.siwe_message().unwrap()),
        ))
        .unwrap();
    let cacao_signature = [&signature.to_bytes()[..], &[recovery.to_byte()]].concat();
    cacao.s.t = "eip191".to_owned();
    cacao.s.s = hex::encode(cacao_signature);
    cacao.verify().unwrap();

    let response = reqwest::Client::builder()
        .build()
        .unwrap()
        .post(KEYS_SERVER.join("/identity").unwrap())
        .header("Content-Type", "application/json")
        .body(serde_json::to_string(&json!({"cacao": cacao})).unwrap())
        .send()
        .await
        .unwrap();
    let status = response.status();
    assert!(status.is_success());
>>>>>>> ce3c1981

    // ----------------------------------------------------
    // SUBSCRIBE WALLET CLIENT TO DAPP THROUGHT NOTIFY
    // ----------------------------------------------------

    // Prepare subscription auth for *wallet* client
    // https://github.com/WalletConnect/walletconnect-docs/blob/main/docs/specs/clients/notify/notify-authentication.md#notify-subscription
    let now = Utc::now();
    let subscription_auth = SubscriptionRequestAuth {
        shared_claims: SharedClaims {
            iat: now.timestamp() as u64,
            exp: add_ttl(now, NOTIFY_SUBSCRIBE_TTL).timestamp() as u64,
            iss: format!("did:key:{client_id}"),
        },
        ksu: KEYS_SERVER.to_string(),
        sub: did_pkh.clone(),
        aud: format!("did:key:{client_id}"), // TODO should be dapp key not client_id
        scp: "test test1".to_owned(),
        act: "notify_subscription".to_owned(),
        app: "https://my-test-app.com".to_owned(),
    };

    // Encode the subscription auth
    let subscription_auth = encode_auth(&subscription_auth, &signing_key);
    let sub_auth_hash = sha256::digest(&*subscription_auth.clone());

    let id = chrono::Utc::now().timestamp_millis().unsigned_abs();

    let id = id * 1000 + rand::thread_rng().gen_range(100, 1000);

    let sub_auth = json!({ "subscriptionAuth": subscription_auth });
    let message = json!({"id": id,  "jsonrpc": "2.0", "params": sub_auth});

    let response_topic_key = derive_key(
        &x25519_dalek::PublicKey::from(decode_key(dapp_pubkey).unwrap()),
        &secret,
    )
    .unwrap();

    let cipher = ChaCha20Poly1305::new(GenericArray::from_slice(&response_topic_key));

    let envelope =
        Envelope::<EnvelopeType1>::new(&response_topic_key, message, *public.as_bytes()).unwrap();
    let message = base64::engine::general_purpose::STANDARD.encode(envelope.to_bytes());

    // Send subscription request to notify
    wsclient
        .publish(
            subscribe_topic.into(),
            message,
            NOTIFY_SUBSCRIBE_TAG,
            NOTIFY_SUBSCRIBE_TTL,
            false,
        )
        .await
        .unwrap();

    // Get response topic for wallet client and notify communication
    let response_topic = sha256::digest(&response_topic_key);

    // Subscribe to the topic and listen for response
    // No race condition to subscribe after publishing due to shared mailbox
    wsclient
        .subscribe(response_topic.clone().into())
        .await
        .unwrap();

    let resp = rx.recv().await.unwrap();

    let RelayClientEvent::Message(msg) = resp else {
        panic!("Expected message, got {:?}", resp);
    };
    assert_eq!(msg.tag, NOTIFY_SUBSCRIBE_RESPONSE_TAG);

    let Envelope::<EnvelopeType0> { sealbox, iv, .. } = Envelope::<EnvelopeType0>::from_bytes(
        base64::engine::general_purpose::STANDARD
            .decode(msg.message.as_bytes())
            .unwrap(),
    )
    .unwrap();

    let decrypted_response = cipher
        .decrypt(&iv.into(), chacha20poly1305::aead::Payload::from(&*sealbox))
        .unwrap();

    let response: NotifyResponse<serde_json::Value> =
        serde_json::from_slice(&decrypted_response).unwrap();

    let response_auth = response
        .result
        .get("responseAuth") // TODO use structure
        .unwrap()
        .as_str()
        .unwrap();
    let subscribe_response_auth = from_jwt::<SubscriptionResponseAuth>(response_auth).unwrap();
    let pubkey = DecodedClientId::try_from_did_key(&subscribe_response_auth.sub).unwrap();

    let notify_key = derive_key(&x25519_dalek::PublicKey::from(pubkey.0), &secret).unwrap();
    let notify_topic = sha256::digest(&notify_key);

    wsclient
        .subscribe(notify_topic.clone().into())
        .await
        .unwrap();

    let msg_4050 = rx.recv().await.unwrap();
    let RelayClientEvent::Message(msg) = msg_4050 else {
        panic!("Expected message, got {:?}", msg_4050);
    };
    assert_eq!(msg.tag, 4050);

    let notification = Notification {
        title: "string".to_owned(),
        body: "string".to_owned(),
        icon: "string".to_owned(),
        url: "string".to_owned(),
        r#type: "test".to_owned(),
    };

    let notify_body = json!({
        "notification": notification,
        "accounts": [account]
    });

    // wait for notify server to register the user
    tokio::time::sleep(tokio::time::Duration::from_secs(1)).await;

    let _res = reqwest::Client::new()
        .post(format!("{}/{}/notify", &notify_url, &project_id))
        .bearer_auth(&project_secret)
        .json(&notify_body)
        .send()
        .await
        .unwrap();

    let resp = rx.recv().await.unwrap();
    let RelayClientEvent::Message(msg) = resp else {
        panic!("Expected message, got {:?}", resp);
    };
    assert_eq!(msg.tag, NOTIFY_MESSAGE_TAG);

    let cipher = ChaCha20Poly1305::new(GenericArray::from_slice(&notify_key));

    let Envelope::<EnvelopeType0> { iv, sealbox, .. } = Envelope::<EnvelopeType0>::from_bytes(
        base64::engine::general_purpose::STANDARD
            .decode(msg.message.as_bytes())
            .unwrap(),
    )
    .unwrap();

    // TODO: add proper type for that val
    let decrypted_notification: NotifyMessage<NotifyPayload> = serde_json::from_slice(
        &cipher
            .decrypt(&iv.into(), chacha20poly1305::aead::Payload::from(&*sealbox))
            .unwrap(),
    )
    .unwrap();

    // let received_notification = decrypted_notification.params;
    let claims = verify_jwt(
        &decrypted_notification.params.message_auth,
        dapp_identity_pubkey,
    )
    .unwrap();

    // https://github.com/WalletConnect/walletconnect-docs/blob/main/docs/specs/clients/notify/notify-authentication.md#notify-message
    // TODO: verify issuer
    assert_eq!(claims.msg, notification);
    assert_eq!(claims.sub, sub_auth_hash);
    assert!(claims.iat < chrono::Utc::now().timestamp() + JWT_LEEWAY); // TODO remove leeway
    assert!(claims.exp > chrono::Utc::now().timestamp() - JWT_LEEWAY); // TODO remove leeway
    assert_eq!(claims.app, "https://my-test-app.com");
    assert_eq!(claims.aud, did_pkh);
    assert_eq!(claims.act, "notify_message");

    // TODO Notify receipt?
    // https://github.com/WalletConnect/walletconnect-docs/blob/main/docs/specs/clients/notify/notify-authentication.md#notify-receipt

    // Update subscription

    // Prepare update auth for *wallet* client
    // https://github.com/WalletConnect/walletconnect-docs/blob/main/docs/specs/clients/notify/notify-authentication.md#notify-update
    let now = Utc::now();
    let update_auth = SubscriptionUpdateRequestAuth {
        shared_claims: SharedClaims {
            iat: now.timestamp() as u64,
            exp: add_ttl(now, NOTIFY_UPDATE_TTL).timestamp() as u64,
            iss: format!("did:key:{}", client_id),
        },
        ksu: KEYS_SERVER.to_string(),
        sub: did_pkh.clone(),
        aud: format!("did:key:{}", client_id), // TODO should be dapp key not client_id
        scp: "test test2 test3".to_owned(),
        act: "notify_update".to_owned(),
        app: "https://my-test-app.com".to_owned(),
    };

    // Encode the subscription auth
    let update_auth = encode_auth(&update_auth, &signing_key);
    let update_auth_hash = sha256::digest(&*update_auth.clone());

    let sub_auth = json!({ "updateAuth": update_auth });

    let delete_message = json!({
        "id": id,
        "jsonrpc": "2.0",
        "params": sub_auth,
    });

    let envelope = Envelope::<EnvelopeType0>::new(&notify_key, delete_message).unwrap();

    let encoded_message = base64::engine::general_purpose::STANDARD.encode(envelope.to_bytes());

    wsclient
        .publish(
            notify_topic.clone().into(),
            encoded_message,
            NOTIFY_UPDATE_TAG,
            NOTIFY_UPDATE_TTL,
            false,
        )
        .await
        .unwrap();

    // Check for update response
    let resp = rx.recv().await.unwrap();

    let RelayClientEvent::Message(msg) = resp else {
        panic!("Expected message, got {:?}", resp);
    };
    assert_eq!(msg.tag, NOTIFY_UPDATE_RESPONSE_TAG);

    let Envelope::<EnvelopeType0> { sealbox, iv, .. } = Envelope::<EnvelopeType0>::from_bytes(
        base64::engine::general_purpose::STANDARD
            .decode(msg.message.as_bytes())
            .unwrap(),
    )
    .unwrap();

    let decrypted_response = cipher
        .decrypt(&iv.into(), chacha20poly1305::aead::Payload::from(&*sealbox))
        .unwrap();

    let response: NotifyResponse<serde_json::Value> =
        serde_json::from_slice(&decrypted_response).unwrap();

    let response_auth = response
        .result
        .get("responseAuth") // TODO use structure
        .unwrap()
        .as_str()
        .unwrap();
    let claims = from_jwt::<SubscriptionUpdateResponseAuth>(response_auth).unwrap();
    // https://github.com/WalletConnect/walletconnect-docs/blob/main/docs/specs/clients/notify/notify-authentication.md#notify-update-response
    // TODO verify issuer
    assert_eq!(claims.sub, update_auth_hash);
    assert!((claims.shared_claims.iat as i64) < chrono::Utc::now().timestamp() + JWT_LEEWAY); // TODO remove leeway
    assert!((claims.shared_claims.exp as i64) > chrono::Utc::now().timestamp() - JWT_LEEWAY); // TODO remove leeway
    assert_eq!(claims.app, "https://my-test-app.com");
    assert_eq!(claims.aud, format!("did:key:{}", client_id));
    assert_eq!(claims.act, "notify_update_response");

    // Prepare deletion auth for *wallet* client
    // https://github.com/WalletConnect/walletconnect-docs/blob/main/docs/specs/clients/notify/notify-authentication.md#notify-delete
    let now = Utc::now();
    let delete_auth = SubscriptionDeleteRequestAuth {
        shared_claims: SharedClaims {
            iat: now.timestamp() as u64,
            exp: add_ttl(now, NOTIFY_DELETE_TTL).timestamp() as u64,
            iss: format!("did:key:{}", client_id),
        },
        ksu: KEYS_SERVER.to_string(),
        sub: did_pkh.clone(),
        aud: format!("did:key:{}", client_id), // TODO should be dapp key not client_id
        act: "notify_delete".to_owned(),
        app: "https://my-test-app.com".to_owned(),
    };

    // Encode the subscription auth
    let delete_auth = encode_auth(&delete_auth, &signing_key);
    let _delete_auth_hash = sha256::digest(&*delete_auth.clone());

    let sub_auth = json!({ "deleteAuth": delete_auth });

    let delete_message = json!({
        "id": id,
        "jsonrpc": "2.0",
        "params": sub_auth,
    });

    let envelope = Envelope::<EnvelopeType0>::new(&notify_key, delete_message).unwrap();

    let encoded_message = base64::engine::general_purpose::STANDARD.encode(envelope.to_bytes());

    wsclient
        .publish(
            notify_topic.into(),
            encoded_message,
            NOTIFY_DELETE_TAG,
            NOTIFY_DELETE_TTL,
            false,
        )
        .await
        .unwrap();

    // Check for delete response
    let resp = rx.recv().await.unwrap();

    let RelayClientEvent::Message(msg) = resp else {
        panic!("Expected message, got {:?}", resp);
    };
    assert_eq!(msg.tag, NOTIFY_DELETE_RESPONSE_TAG);

    let Envelope::<EnvelopeType0> { sealbox, iv, .. } = Envelope::<EnvelopeType0>::from_bytes(
        base64::engine::general_purpose::STANDARD
            .decode(msg.message.as_bytes())
            .unwrap(),
    )
    .unwrap();

    let decrypted_response = cipher
        .decrypt(&iv.into(), chacha20poly1305::aead::Payload::from(&*sealbox))
        .unwrap();

    let response: NotifyResponse<serde_json::Value> =
        serde_json::from_slice(&decrypted_response).unwrap();

    let response_auth = response
        .result
        .get("responseAuth") // TODO use structure
        .unwrap()
        .as_str()
        .unwrap();
    let claims = from_jwt::<SubscriptionDeleteResponseAuth>(response_auth).unwrap();
    // https://github.com/WalletConnect/walletconnect-docs/blob/main/docs/specs/clients/notify/notify-authentication.md#notify-delete-response
    // TODO verify issuer
    assert_eq!(claims.sub, update_auth_hash);
    assert!((claims.shared_claims.iat as i64) < chrono::Utc::now().timestamp() + JWT_LEEWAY); // TODO remove leeway
    assert!((claims.shared_claims.exp as i64) > chrono::Utc::now().timestamp() - JWT_LEEWAY); // TODO remove leeway
    assert_eq!(claims.app, "https://my-test-app.com");
    assert_eq!(claims.aud, format!("did:key:{}", client_id));
    assert_eq!(claims.act, "notify_delete_response");

    // wait for notify server to unregister the user
    tokio::time::sleep(tokio::time::Duration::from_secs(2)).await;

    let resp = reqwest::Client::new()
        .post(format!("{}/{}/notify", &notify_url, &project_id))
        .bearer_auth(project_secret)
        .json(&notify_body)
        .send()
        .await
        .unwrap();

    let resp = resp
        .json::<notify_server::handlers::notify::Response>()
        .await
        .unwrap();

    assert_eq!(resp.not_found.len(), 1);

    let unregister_auth = UnregisterIdentityRequestAuth {
        shared_claims: SharedClaims {
            iat: Utc::now().timestamp() as u64,
            exp: Utc::now().timestamp() as u64 + 3600,
            iss: client_did_key,
        },
        pkh: did_pkh,
        aud: KEYS_SERVER.to_string(),
        act: "unregister_identity".to_owned(),
    };
    let unregister_auth = encode_auth(&unregister_auth, &signing_key);
    reqwest::Client::new()
        .delete(KEYS_SERVER.join("/identity").unwrap())
        .body(serde_json::to_string(&json!({"idAuth": unregister_auth})).unwrap())
        .send()
        .await
        .unwrap();
}

pub fn encode_auth<T: Serialize>(auth: &T, signing_key: &SigningKey) -> String {
    let data = JwtHeader {
        typ: JWT_HEADER_TYP,
        alg: JWT_HEADER_ALG,
    };
    let header = serde_json::to_string(&data).unwrap();
    let header = base64::engine::general_purpose::URL_SAFE_NO_PAD.encode(header);

    let claims = {
        let json = serde_json::to_string(auth).unwrap();
        base64::engine::general_purpose::STANDARD_NO_PAD.encode(json)
    };

    let message = format!("{header}.{claims}");

    let signature = signing_key.sign(message.as_bytes());
    let signature = base64::engine::general_purpose::URL_SAFE_NO_PAD.encode(signature.to_bytes());

    format!("{message}.{signature}")
}

fn verify_jwt(jwt: &str, key: &str) -> notify_server::error::Result<JwtMessage> {
    // Refactor to call from_jwt() and then check `iss` with:
    // let pub_key = did_key.parse::<DecodedClientId>()?;
    // let key = jsonwebtoken::DecodingKey::from_ed_der(pub_key.as_ref());
    // Or perhaps do the opposite (i.e. serialize key into iss)

    let key = jsonwebtoken::DecodingKey::from_ed_der(&hex::decode(key).unwrap());

    let mut parts = jwt.rsplitn(2, '.');

    let (Some(signature), Some(message)) = (parts.next(), parts.next()) else {
        return Err(AuthError::Format)?;
    };

    // Finally, verify signature.
    let sig_result = jsonwebtoken::crypto::verify(
        signature,
        message.as_bytes(),
        &key,
        jsonwebtoken::Algorithm::EdDSA,
    );

    match sig_result {
        Ok(true) => Ok(serde_json::from_slice::<JwtMessage>(
            &base64::engine::general_purpose::STANDARD_NO_PAD
                .decode(jwt.split('.').nth(1).unwrap())
                .unwrap(),
        )?),
        Ok(false) | Err(_) => Err(AuthError::InvalidSignature)?,
    }
}

#[derive(Debug, Clone, Serialize)]
pub struct UnregisterIdentityRequestAuth {
    #[serde(flatten)]
    pub shared_claims: SharedClaims,
    /// description of action intent. Must be equal to "unregister_identity"
    pub act: String,
    /// keyserver URL
    pub aud: String,
    /// corresponding blockchain account (did:pkh)
    pub pkh: String,
}

impl GetSharedClaims for UnregisterIdentityRequestAuth {
    fn get_shared_claims(&self) -> &SharedClaims {
        &self.shared_claims
    }
}<|MERGE_RESOLUTION|>--- conflicted
+++ resolved
@@ -146,24 +146,17 @@
                 t: "eip4361".to_owned(),
             },
             p: cacao::payload::Payload {
-                domain: format!(
-                    "{}{}",
-                    KEYS_SERVER.domain().unwrap(),
-                    KEYS_SERVER
-                        .port()
-                        .map(|port| format!(":{port}"))
-                        .unwrap_or_else(|| "".to_owned())
-                ),
+                domain: "app.example.com".to_owned(),
                 iss: did_pkh.clone(),
-                statement: None,
-                aud: KEYS_SERVER.to_string(),
+                statement: None, // TODO add statement
+                aud: client_did_key.clone(),
                 version: cacao::Version::V1,
                 nonce: "xxxx".to_owned(), // TODO
                 iat: Utc::now().to_rfc3339(),
                 exp: None,
                 nbf: None,
                 request_id: None,
-                resources: Some(vec![client_did_key.clone()]),
+                resources: None, // TODO add identity.walletconnect.com
             },
             s: cacao::signature::Signature {
                 t: "".to_owned(),
@@ -384,60 +377,7 @@
         .unwrap();
 
     // Get subscribe topic for dapp
-<<<<<<< HEAD
     let subscribe_topic = sha256::digest(hex::decode(dapp_pubkey).unwrap().as_slice());
-=======
-    let subscribe_topic = sha256::digest(&*hex::decode(dapp_pubkey).unwrap());
-
-    let decoded_client_id = DecodedClientId(*keypair.public_key().as_bytes());
-    let client_id = ClientId::from(decoded_client_id);
-    let did_key = format!("did:key:{}", client_id);
-
-    // Register identity key with keys server
-    let mut cacao = cacao::Cacao {
-        h: cacao::header::Header {
-            t: "eip4361".to_owned(),
-        },
-        p: cacao::payload::Payload {
-            domain: "app.example.com".to_owned(),
-            iss: did_pkh.clone(),
-            statement: None, // TODO add statement
-            aud: did_key.clone(),
-            version: cacao::Version::V1,
-            nonce: "xxxx".to_owned(), // TODO
-            iat: Utc::now().to_rfc3339(),
-            exp: None,
-            nbf: None,
-            request_id: None,
-            resources: None, // TODO add identity.walletconnect.com
-        },
-        s: cacao::signature::Signature {
-            t: "".to_owned(),
-            s: "".to_owned(),
-        },
-    };
-    let (signature, recovery): (k256::ecdsa::Signature, _) = account_signing_key
-        .sign_digest_recoverable(Keccak256::new_with_prefix(
-            Eip191.eip191_bytes(&cacao.siwe_message().unwrap()),
-        ))
-        .unwrap();
-    let cacao_signature = [&signature.to_bytes()[..], &[recovery.to_byte()]].concat();
-    cacao.s.t = "eip191".to_owned();
-    cacao.s.s = hex::encode(cacao_signature);
-    cacao.verify().unwrap();
-
-    let response = reqwest::Client::builder()
-        .build()
-        .unwrap()
-        .post(KEYS_SERVER.join("/identity").unwrap())
-        .header("Content-Type", "application/json")
-        .body(serde_json::to_string(&json!({"cacao": cacao})).unwrap())
-        .send()
-        .await
-        .unwrap();
-    let status = response.status();
-    assert!(status.is_success());
->>>>>>> ce3c1981
 
     // ----------------------------------------------------
     // SUBSCRIBE WALLET CLIENT TO DAPP THROUGHT NOTIFY
