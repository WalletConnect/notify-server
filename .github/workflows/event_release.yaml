name: ⚡ Release
run-name: 'Release / ${{ github.event.head_commit.message }}'

on:
  push:
    branches:
<<<<<<< HEAD
      - master
=======
      - main
>>>>>>> 6face866
    paths-ignore:
      - '.github/**'
      - 'docs/**'
      - 'Cargo.toml'
      - 'Cargo.lock'
      - 'README.md'
      - 'CHANGELOG.md'
      - 'LICENSE'
      - 'justfile'
      - 'rustfmt.toml'
      - '.editorconfig'
      - '.pre-commit-config.yaml'
      - '.terraformignore'
      - '.env.example'

concurrency: deploy

permissions:
  contents: write
  id-token: write
  packages: write

jobs:

  # We skip the CI part here since it must have already run thanks to branch protection.

  paths_filter:
    name: Paths Filter
    runs-on:
      group: ${{ vars.RUN_GROUP }}
    steps:
      - uses: actions/checkout@v3

      - uses: dorny/paths-filter@v2
        id: filter
        with:
          filters: |
            infra:
              - '${{ vars.TF_DIRECTORY }}/**'
            app:
              - 'src/**'
    outputs:
      infra: ${{ steps.filter.outputs.infra }}
      app: ${{ steps.filter.outputs.app }}

  update_version:
    name: Update Version
    runs-on:
      group: ${{ vars.RUN_GROUP }}
    if: ${{ needs.paths_filter.outputs.app == 'true' }}
    needs: [ paths_filter ]
    steps:
      - name: Checkout
        uses: actions/checkout@v3
        with:
          submodules: recursive
          token: ${{ secrets.RELEASE_PAT }}
          fetch-depth: 0

      - name: Release
        id: release
        uses: WalletConnect/actions/github/update-rust-version/@2.1.5
        with:
          token: ${{ secrets.RELEASE_PAT }}
    outputs:
      version: ${{ steps.release.outputs.version }}

  released_version:
    name: Version ➠ ${{ needs.update_version.outputs.version }}
    needs: [ update_version ]
    runs-on:
      group: ${{ vars.RUN_GROUP }}
    steps:
      - run: echo "Version = ${{ needs.update_version.outputs.version }}"

  publish_image-staging:
    name: Publish ${{ needs.update_version.outputs.version }} ❱❱ Staging ECR
    needs: [ update_version ]
    uses: ./.github/workflows/sub-publish-image.yml
    with:
      version: ${{ needs.update_version.outputs.version }}
      aws-role-arn: ${{ vars.AWS_ROLE_STAGING }}

  publish_image-prod:
    name: Publish ${{ needs.update_version.outputs.version }} ❱❱ Prod ECR
    needs: [ update_version ]
    uses: ./.github/workflows/sub-publish-image.yml
    with:
      version: ${{ needs.update_version.outputs.version }}
      aws-role-arn: ${{ vars.AWS_ROLE_PROD }}

  get_version:
    name: Get Version
    runs-on:
      group: ${{ vars.RUN_GROUP }}
    needs: [ paths_filter, update_version, publish_image-staging, publish_image-prod ]
    if: ${{ always() && !cancelled() && !failure() }}
    steps:
      - name: Get task definition from ECS
        id: get_task
        if: ${{ needs.paths_filter.outputs.app != 'true' }}
        uses: WalletConnect/actions/aws/ecs/get-task-image/@2.1.4
        with:
          aws-role-arn: ${{ vars.AWS_ROLE_STAGING }}
          aws-region: ${{ vars.AWS_REGION }}
          task-definition-name: ${{ vars.IMAGE_NAME }}
          container-name: ${{ vars.IMAGE_NAME }}

      - name: Get target version
        id: get_target_version
        run: |
          if [ "${{ needs.paths_filter.outputs.app }}" == "true" ]; then
            echo "version=${{ needs.update_version.outputs.version }}" >> "$GITHUB_OUTPUT"
          else
            echo "version=${{ steps.get_task.outputs.tag }}" >> "$GITHUB_OUTPUT"
          fi
    outputs:
      version: ${{ steps.get_target_version.outputs.version }}

  cd:
    name: CD
    uses: ./.github/workflows/sub-cd.yml
    if: ${{ always() && !cancelled() && !failure() }}
    needs: [ paths_filter, get_version, publish_image-staging, publish_image-prod ]
    secrets: inherit
    with:
      deploy-infra: ${{ needs.paths_filter.outputs.infra == 'true' }}
      deploy-app: ${{ needs.paths_filter.outputs.app == 'true' }}
      deploy-prod: true
      version: ${{ needs.get_version.outputs.version }}<|MERGE_RESOLUTION|>--- conflicted
+++ resolved
@@ -4,11 +4,7 @@
 on:
   push:
     branches:
-<<<<<<< HEAD
-      - master
-=======
       - main
->>>>>>> 6face866
     paths-ignore:
       - '.github/**'
       - 'docs/**'
